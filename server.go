--- conflicted
+++ resolved
@@ -22,7 +22,7 @@
 	"sync/atomic"
 	"time"
 
-<<<<<<< HEAD
+	"github.com/decred/dcrd/lru"
 	"github.com/ltcsuite/ltcd/addrmgr"
 	"github.com/ltcsuite/ltcd/blockchain"
 	"github.com/ltcsuite/ltcd/blockchain/indexers"
@@ -39,25 +39,6 @@
 	"github.com/ltcsuite/ltcd/peer"
 	"github.com/ltcsuite/ltcd/txscript"
 	"github.com/ltcsuite/ltcd/wire"
-=======
-	"github.com/btcsuite/btcd/addrmgr"
-	"github.com/btcsuite/btcd/blockchain"
-	"github.com/btcsuite/btcd/blockchain/indexers"
-	"github.com/btcsuite/btcd/btcutil"
-	"github.com/btcsuite/btcd/btcutil/bloom"
-	"github.com/btcsuite/btcd/chaincfg"
-	"github.com/btcsuite/btcd/chaincfg/chainhash"
-	"github.com/btcsuite/btcd/connmgr"
-	"github.com/btcsuite/btcd/database"
-	"github.com/btcsuite/btcd/mempool"
-	"github.com/btcsuite/btcd/mining"
-	"github.com/btcsuite/btcd/mining/cpuminer"
-	"github.com/btcsuite/btcd/netsync"
-	"github.com/btcsuite/btcd/peer"
-	"github.com/btcsuite/btcd/txscript"
-	"github.com/btcsuite/btcd/wire"
-	"github.com/decred/dcrd/lru"
->>>>>>> 38331963
 )
 
 const (
@@ -2269,11 +2250,7 @@
 	if !cfg.DisableDNSSeed {
 		// Add peers discovered through DNS to the address manager.
 		connmgr.SeedFromDNS(activeNetParams.Params, defaultRequiredServices,
-<<<<<<< HEAD
-			ltcdLookup, func(addrs []*wire.NetAddress) {
-=======
-			btcdLookup, func(addrs []*wire.NetAddressV2) {
->>>>>>> 38331963
+			ltcdLookup, func(addrs []*wire.NetAddressV2) {
 				// Bitcoind uses a lookup of the dns seeder here. This
 				// is rather strange since the values looked up by the
 				// DNS seed lookups will vary quite a lot.
