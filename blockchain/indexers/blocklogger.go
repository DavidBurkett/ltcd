--- conflicted
+++ resolved
@@ -9,11 +9,7 @@
 	"time"
 
 	"github.com/btcsuite/btclog"
-<<<<<<< HEAD
-	"github.com/ltcsuite/ltcutil"
-=======
-	"github.com/btcsuite/btcd/btcutil"
->>>>>>> eaf0459f
+	"github.com/ltcsuite/ltcd/ltcutil"
 )
 
 // blockProgressLogger provides periodic logging for other services in order
