--- conflicted
+++ resolved
@@ -8,31 +8,21 @@
 	"fmt"
 	"testing"
 
-<<<<<<< HEAD
+	"github.com/ltcsuite/ltcd/chaincfg/chainhash"
 	"github.com/ltcsuite/ltcd/ltcutil"
-=======
-	"github.com/btcsuite/btcd/btcutil"
-	"github.com/btcsuite/btcd/chaincfg/chainhash"
-	"github.com/btcsuite/btcd/wire"
+	"github.com/ltcsuite/ltcd/wire"
 	"github.com/stretchr/testify/require"
->>>>>>> 80f5a0ff
 )
 
 // TestMerkle tests the BuildMerkleTreeStore API.
 func TestMerkle(t *testing.T) {
-<<<<<<< HEAD
 	block := ltcutil.NewBlock(&Block100000)
-	merkles := BuildMerkleTreeStore(block.Transactions(), false)
-	calculatedMerkleRoot := merkles[len(merkles)-1]
-=======
-	block := btcutil.NewBlock(&Block100000)
 	calcMerkleRoot := CalcMerkleRoot(block.Transactions(), false)
 	merkleStoreTree := BuildMerkleTreeStore(block.Transactions(), false)
 	merkleStoreRoot := merkleStoreTree[len(merkleStoreTree)-1]
 
 	require.Equal(t, *merkleStoreRoot, calcMerkleRoot)
 
->>>>>>> 80f5a0ff
 	wantMerkle := &Block100000.Header.MerkleRoot
 	if !wantMerkle.IsEqual(&calcMerkleRoot) {
 		t.Errorf("BuildMerkleTreeStore: merkle root mismatch - "+
@@ -48,10 +38,10 @@
 	return hashes
 }
 
-func makeTxs(size int) []*btcutil.Tx {
-	var txs = make([]*btcutil.Tx, size)
+func makeTxs(size int) []*ltcutil.Tx {
+	var txs = make([]*ltcutil.Tx, size)
 	for i := range txs {
-		tx := btcutil.NewTx(wire.NewMsgTx(2))
+		tx := ltcutil.NewTx(wire.NewMsgTx(2))
 		tx.Hash()
 		txs[i] = tx
 	}
@@ -100,7 +90,7 @@
 	}
 }
 
-func benchmarkRollingMerkle(b *testing.B, txs []*btcutil.Tx) {
+func benchmarkRollingMerkle(b *testing.B, txs []*ltcutil.Tx) {
 	b.ReportAllocs()
 	b.ResetTimer()
 
@@ -109,7 +99,7 @@
 	}
 }
 
-func benchmarkMerkle(b *testing.B, txs []*btcutil.Tx) {
+func benchmarkMerkle(b *testing.B, txs []*ltcutil.Tx) {
 	b.ResetTimer()
 	b.ReportAllocs()
 
