--- conflicted
+++ resolved
@@ -10,19 +10,11 @@
 	"os"
 	"path/filepath"
 
-<<<<<<< HEAD
 	"github.com/ltcsuite/ltcd/chaincfg"
 	"github.com/ltcsuite/ltcd/database"
 	_ "github.com/ltcsuite/ltcd/database/ffldb"
 	"github.com/ltcsuite/ltcd/ltcutil"
 	"github.com/ltcsuite/ltcd/wire"
-=======
-	"github.com/btcsuite/btcd/btcutil"
-	"github.com/btcsuite/btcd/chaincfg"
-	"github.com/btcsuite/btcd/database"
-	_ "github.com/btcsuite/btcd/database/ffldb"
-	"github.com/btcsuite/btcd/wire"
->>>>>>> 80f5a0ff
 )
 
 var (
@@ -67,7 +59,7 @@
 	return false
 }
 
-// netName returns the name used when referring to a bitcoin network.  At the
+// netName returns the name used when referring to a litecoin network.  At the
 // time of writing, ltcd currently places blocks for testnet version 3 in the
 // data and log directory "testnet", which does not match the Name field of the
 // chaincfg parameters.  This function can be used to override this directory name
