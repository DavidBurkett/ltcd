--- conflicted
+++ resolved
@@ -15,7 +15,6 @@
 	"testing"
 	"time"
 
-<<<<<<< HEAD
 	"github.com/ltcsuite/ltcd/blockchain"
 	"github.com/ltcsuite/ltcd/btcec/v2"
 	"github.com/ltcsuite/ltcd/chaincfg"
@@ -24,16 +23,6 @@
 	"github.com/ltcsuite/ltcd/ltcutil"
 	"github.com/ltcsuite/ltcd/txscript"
 	"github.com/ltcsuite/ltcd/wire"
-=======
-	"github.com/btcsuite/btcd/blockchain"
-	"github.com/btcsuite/btcd/btcec/v2"
-	"github.com/btcsuite/btcd/btcutil"
-	"github.com/btcsuite/btcd/chaincfg"
-	"github.com/btcsuite/btcd/chaincfg/chainhash"
-	"github.com/btcsuite/btcd/integration/rpctest"
-	"github.com/btcsuite/btcd/txscript"
-	"github.com/btcsuite/btcd/wire"
->>>>>>> 80f5a0ff
 )
 
 const (
@@ -107,22 +96,6 @@
 //
 // Overview:
 //
-<<<<<<< HEAD
-//   - Pre soft-fork:
-//
-//   - Transactions with non-final lock-times from the PoV of MTP should be
-//     rejected from the mempool.
-//
-//   - Transactions within non-final MTP based lock-times should be accepted
-//     in valid blocks.
-//
-//   - Post soft-fork:
-//
-//   - Transactions with non-final lock-times from the PoV of MTP should be
-//     rejected from the mempool and when found within otherwise valid blocks.
-//
-//   - Transactions with final lock-times from the PoV of MTP should be
-=======
 // - Pre soft-fork:
 //  1. Transactions with non-final lock-times from the PoV of MTP should be
 //     rejected from the mempool.
@@ -133,7 +106,6 @@
 //  1. Transactions with non-final lock-times from the PoV of MTP should be
 //     rejected from the mempool and when found within otherwise valid blocks.
 //  2. Transactions with final lock-times from the PoV of MTP should be
->>>>>>> 80f5a0ff
 //     accepted to the mempool and mined in future block.
 func TestBIP0113Activation(t *testing.T) {
 	t.Parallel()
@@ -420,14 +392,6 @@
 // 112 and BIP 68 rule-set after the activation of the CSV-package soft-fork.
 //
 // Overview:
-<<<<<<< HEAD
-//   - Pre soft-fork:
-//   - A transaction spending a CSV output validly should be rejected from the
-//     mempool, but accepted in a valid generated block including the
-//     transaction.
-//   - Post soft-fork:
-//   - See the cases exercised within the table driven tests towards the end
-=======
 // - Pre soft-fork:
 //  1. A transaction spending a CSV output validly should be rejected from the
 //     mempool, but accepted in a valid generated block including the
@@ -435,7 +399,6 @@
 //
 // - Post soft-fork:
 //  1. See the cases exercised within the table driven tests towards the end
->>>>>>> 80f5a0ff
 //     of this test.
 func TestBIP0068AndBIP0112Activation(t *testing.T) {
 	t.Parallel()
