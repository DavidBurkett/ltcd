--- conflicted
+++ resolved
@@ -14,13 +14,8 @@
 	"runtime"
 	"time"
 
-<<<<<<< HEAD
+	"github.com/ltcsuite/ltcd/ltcutil"
 	rpc "github.com/ltcsuite/ltcd/rpcclient"
-	"github.com/ltcsuite/ltcutil"
-=======
-	rpc "github.com/btcsuite/btcd/rpcclient"
-	"github.com/btcsuite/btcd/btcutil"
->>>>>>> eaf0459f
 )
 
 // nodeConfig contains all the args, and data required to launch a ltcd process
@@ -46,25 +41,18 @@
 }
 
 // newConfig returns a newConfig with all default values.
-<<<<<<< HEAD
-func newConfig(prefix, certFile, keyFile string, extra []string) (*nodeConfig, error) {
-	ltcdPath, err := btcdExecutablePath()
-	if err != nil {
-		ltcdPath = "ltcd"
-=======
 func newConfig(prefix, certFile, keyFile string, extra []string,
 	customExePath string) (*nodeConfig, error) {
 
-	var btcdPath string
+	var ltcdPath string
 	if customExePath != "" {
-		btcdPath = customExePath
+		ltcdPath = customExePath
 	} else {
 		var err error
-		btcdPath, err = btcdExecutablePath()
+		ltcdPath, err = btcdExecutablePath()
 		if err != nil {
-			btcdPath = "btcd"
+			ltcdPath = "ltcd"
 		}
->>>>>>> eaf0459f
 	}
 
 	a := &nodeConfig{
