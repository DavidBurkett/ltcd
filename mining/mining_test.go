// Copyright (c) 2016 The btcsuite developers
// Use of this source code is governed by an ISC
// license that can be found in the LICENSE file.

package mining

import (
	"container/heap"
	"math/rand"
	"testing"

<<<<<<< HEAD
	"github.com/ltcsuite/ltcutil"
=======
	"github.com/btcsuite/btcd/btcutil"
>>>>>>> eaf0459f
)

// TestTxFeePrioHeap ensures the priority queue for transaction fees and
// priorities works as expected.
func TestTxFeePrioHeap(t *testing.T) {
	// Create some fake priority items that exercise the expected sort
	// edge conditions.
	testItems := []*txPrioItem{
		{feePerKB: 5678, priority: 3},
		{feePerKB: 5678, priority: 1},
		{feePerKB: 5678, priority: 1}, // Duplicate fee and prio
		{feePerKB: 5678, priority: 5},
		{feePerKB: 5678, priority: 2},
		{feePerKB: 1234, priority: 3},
		{feePerKB: 1234, priority: 1},
		{feePerKB: 1234, priority: 5},
		{feePerKB: 1234, priority: 5}, // Duplicate fee and prio
		{feePerKB: 1234, priority: 2},
		{feePerKB: 10000, priority: 0}, // Higher fee, smaller prio
		{feePerKB: 0, priority: 10000}, // Higher prio, lower fee
	}

	// Add random data in addition to the edge conditions already manually
	// specified.
	randSeed := rand.Int63()
	defer func() {
		if t.Failed() {
			t.Logf("Random numbers using seed: %v", randSeed)
		}
	}()
	prng := rand.New(rand.NewSource(randSeed))
	for i := 0; i < 1000; i++ {
		testItems = append(testItems, &txPrioItem{
			feePerKB: int64(prng.Float64() * ltcutil.SatoshiPerBitcoin),
			priority: prng.Float64() * 100,
		})
	}

	// Test sorting by fee per KB then priority.
	var highest *txPrioItem
	priorityQueue := newTxPriorityQueue(len(testItems), true)
	for i := 0; i < len(testItems); i++ {
		prioItem := testItems[i]
		if highest == nil {
			highest = prioItem
		}
		if prioItem.feePerKB >= highest.feePerKB &&
			prioItem.priority > highest.priority {

			highest = prioItem
		}
		heap.Push(priorityQueue, prioItem)
	}

	for i := 0; i < len(testItems); i++ {
		prioItem := heap.Pop(priorityQueue).(*txPrioItem)
		if prioItem.feePerKB >= highest.feePerKB &&
			prioItem.priority > highest.priority {

			t.Fatalf("fee sort: item (fee per KB: %v, "+
				"priority: %v) higher than than prev "+
				"(fee per KB: %v, priority %v)",
				prioItem.feePerKB, prioItem.priority,
				highest.feePerKB, highest.priority)
		}
		highest = prioItem
	}

	// Test sorting by priority then fee per KB.
	highest = nil
	priorityQueue = newTxPriorityQueue(len(testItems), false)
	for i := 0; i < len(testItems); i++ {
		prioItem := testItems[i]
		if highest == nil {
			highest = prioItem
		}
		if prioItem.priority >= highest.priority &&
			prioItem.feePerKB > highest.feePerKB {

			highest = prioItem
		}
		heap.Push(priorityQueue, prioItem)
	}

	for i := 0; i < len(testItems); i++ {
		prioItem := heap.Pop(priorityQueue).(*txPrioItem)
		if prioItem.priority >= highest.priority &&
			prioItem.feePerKB > highest.feePerKB {

			t.Fatalf("priority sort: item (fee per KB: %v, "+
				"priority: %v) higher than than prev "+
				"(fee per KB: %v, priority %v)",
				prioItem.feePerKB, prioItem.priority,
				highest.feePerKB, highest.priority)
		}
		highest = prioItem
	}
}<|MERGE_RESOLUTION|>--- conflicted
+++ resolved
@@ -9,11 +9,7 @@
 	"math/rand"
 	"testing"
 
-<<<<<<< HEAD
-	"github.com/ltcsuite/ltcutil"
-=======
-	"github.com/btcsuite/btcd/btcutil"
->>>>>>> eaf0459f
+	"github.com/ltcsuite/ltcd/ltcutil"
 )
 
 // TestTxFeePrioHeap ensures the priority queue for transaction fees and
