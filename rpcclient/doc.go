--- conflicted
+++ resolved
@@ -3,25 +3,25 @@
 // license that can be found in the LICENSE file.
 
 /*
-Package rpcclient implements a websocket-enabled Bitcoin JSON-RPC client.
+Package rpcclient implements a websocket-enabled Litecoin JSON-RPC client.
 
 # Overview
 
 This client provides a robust and easy to use client for interfacing with a
-Bitcoin RPC server that uses a ltcd/bitcoin core compatible Bitcoin JSON-RPC
+Litecoin RPC server that uses a ltcd/litecoin core compatible Litecoin JSON-RPC
 API.  This client has been tested with ltcd (https://github.com/ltcsuite/ltcd),
-btcwallet (https://github.com/btcsuite/btcwallet), and
-bitcoin core (https://github.com/bitcoin).
+ltcwallet (https://github.com/ltcsuite/ltcwallet), and
+litecoin core (https://github.com/litecoin-project/litecoin).
 
 In addition to the compatible standard HTTP POST JSON-RPC API, ltcd and
-btcwallet provide a websocket interface that is more efficient than the standard
+ltcwallet provide a websocket interface that is more efficient than the standard
 HTTP POST method of accessing RPC.  The section below discusses the differences
 between HTTP POST and websockets.
 
 By default, this client assumes the RPC server supports websockets and has
 TLS enabled.  In practice, this currently means it assumes you are talking to
-ltcd or btcwallet by default.  However, configuration options are provided to
-fall back to HTTP POST and disable TLS to support talking with inferior bitcoin
+ltcd or ltcwallet by default.  However, configuration options are provided to
+fall back to HTTP POST and disable TLS to support talking with inferior litecoin
 core style RPC servers.
 
 # Websockets vs HTTP POST
@@ -32,7 +32,7 @@
 notifications.
 
 In contrast, the websocket-based JSON-RPC interface provided by ltcd and
-btcwallet only uses a single connection that remains open and allows
+ltcwallet only uses a single connection that remains open and allows
 asynchronous bi-directional communication.
 
 The websocket interface supports all of the same commands as HTTP POST, but they
@@ -104,16 +104,16 @@
 
 Some of the commands are extensions specific to a particular RPC server.  For
 example, the DebugLevel call is an extension only provided by ltcd (and
-btcwallet passthrough).  Therefore if you call one of these commands against
+ltcwallet passthrough).  Therefore if you call one of these commands against
 an RPC server that doesn't provide them, you will get an unimplemented error
 from the server.  An effort has been made to call out which commands are
 extensions in their documentation.
 
 Also, it is important to realize that ltcd intentionally separates the wallet
-functionality into a separate process named btcwallet.  This means if you are
+functionality into a separate process named ltcwallet.  This means if you are
 connected to the ltcd RPC server directly, only the RPCs which are related to
 chain services will be available.  Depending on your application, you might only
-need chain-related RPCs.  In contrast, btcwallet provides pass through treatment
+need chain-related RPCs.  In contrast, ltcwallet provides pass through treatment
 for chain-related RPCs, so it supports them in addition to wallet-related RPCs.
 
 # Errors
@@ -163,30 +163,16 @@
 
 The following full-blown client examples are in the examples directory:
 
-<<<<<<< HEAD
- - bitcoincorehttp
-   Connects to a bitcoin core RPC server using HTTP POST mode with TLS disabled
-   and gets the current block count
- - ltcdwebsockets
-   Connects to a ltcd RPC server using TLS-secured websockets, registers for
-   block connected and block disconnected notifications, and gets the current
-   block count
- - btcwalletwebsockets
-   Connects to a btcwallet RPC server using TLS-secured websockets, registers
-   for notifications about changes to account balances, and gets a list of
-   unspent transaction outputs (utxos) the wallet can sign
-=======
   - bitcoincorehttp
-    Connects to a bitcoin core RPC server using HTTP POST mode with TLS disabled
+    Connects to a litecoin core RPC server using HTTP POST mode with TLS disabled
     and gets the current block count
   - btcdwebsockets
-    Connects to a btcd RPC server using TLS-secured websockets, registers for
+    Connects to a ltcd RPC server using TLS-secured websockets, registers for
     block connected and block disconnected notifications, and gets the current
     block count
   - btcwalletwebsockets
-    Connects to a btcwallet RPC server using TLS-secured websockets, registers
+    Connects to a ltcwallet RPC server using TLS-secured websockets, registers
     for notifications about changes to account balances, and gets a list of
     unspent transaction outputs (utxos) the wallet can sign
->>>>>>> 80f5a0ff
 */
 package rpcclient