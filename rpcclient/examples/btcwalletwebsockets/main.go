// Copyright (c) 2014-2017 The btcsuite developers
// Use of this source code is governed by an ISC
// license that can be found in the LICENSE file.

package main

import (
	"io/ioutil"
	"log"
	"path/filepath"
	"time"

<<<<<<< HEAD
=======
	"github.com/btcsuite/btcd/btcutil"
	"github.com/btcsuite/btcd/rpcclient"
>>>>>>> 80f5a0ff
	"github.com/davecgh/go-spew/spew"
	"github.com/ltcsuite/ltcd/ltcutil"
	"github.com/ltcsuite/ltcd/rpcclient"
)

func main() {
	// Only override the handlers for notifications you care about.
	// Also note most of the handlers will only be called if you register
	// for notifications.  See the documentation of the rpcclient
	// NotificationHandlers type for more details about each handler.
	ntfnHandlers := rpcclient.NotificationHandlers{
		OnAccountBalance: func(account string, balance ltcutil.Amount, confirmed bool) {
			log.Printf("New balance for account %s: %v", account,
				balance)
		},
	}

	// Connect to local btcwallet RPC server using websockets.
	certHomeDir := ltcutil.AppDataDir("btcwallet", false)
	certs, err := ioutil.ReadFile(filepath.Join(certHomeDir, "rpc.cert"))
	if err != nil {
		log.Fatal(err)
	}
	connCfg := &rpcclient.ConnConfig{
		Host:         "localhost:19332",
		Endpoint:     "ws",
		User:         "yourrpcuser",
		Pass:         "yourrpcpass",
		Certificates: certs,
	}
	client, err := rpcclient.New(connCfg, &ntfnHandlers)
	if err != nil {
		log.Fatal(err)
	}

	// Get the list of unspent transaction outputs (utxos) that the
	// connected wallet has at least one private key for.
	unspent, err := client.ListUnspent()
	if err != nil {
		log.Fatal(err)
	}
	log.Printf("Num unspent outputs (utxos): %d", len(unspent))
	if len(unspent) > 0 {
		log.Printf("First utxo:\n%v", spew.Sdump(unspent[0]))
	}

	// For this example gracefully shutdown the client after 10 seconds.
	// Ordinarily when to shutdown the client is highly application
	// specific.
	log.Println("Client shutdown in 10 seconds...")
	time.AfterFunc(time.Second*10, func() {
		log.Println("Client shutting down...")
		client.Shutdown()
		log.Println("Client shutdown complete.")
	})

	// Wait until the client either shuts down gracefully (or the user
	// terminates the process with Ctrl+C).
	client.WaitForShutdown()
}<|MERGE_RESOLUTION|>--- conflicted
+++ resolved
@@ -10,11 +10,6 @@
 	"path/filepath"
 	"time"
 
-<<<<<<< HEAD
-=======
-	"github.com/btcsuite/btcd/btcutil"
-	"github.com/btcsuite/btcd/rpcclient"
->>>>>>> 80f5a0ff
 	"github.com/davecgh/go-spew/spew"
 	"github.com/ltcsuite/ltcd/ltcutil"
 	"github.com/ltcsuite/ltcd/rpcclient"
@@ -32,8 +27,8 @@
 		},
 	}
 
-	// Connect to local btcwallet RPC server using websockets.
-	certHomeDir := ltcutil.AppDataDir("btcwallet", false)
+	// Connect to local ltcwallet RPC server using websockets.
+	certHomeDir := ltcutil.AppDataDir("ltcwallet", false)
 	certs, err := ioutil.ReadFile(filepath.Join(certHomeDir, "rpc.cert"))
 	if err != nil {
 		log.Fatal(err)
