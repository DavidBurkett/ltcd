module github.com/ltcsuite/ltcd/btcec/v2

go 1.17

require (
<<<<<<< HEAD
	github.com/ltcsuite/ltcd v0.22.0-beta
=======
	github.com/btcsuite/btcd/chaincfg/chainhash v1.0.1
>>>>>>> 38331963
	github.com/davecgh/go-spew v1.1.1
	github.com/decred/dcrd/dcrec/secp256k1/v4 v4.0.1
	github.com/stretchr/testify v1.8.0
)

<<<<<<< HEAD
require github.com/decred/dcrd/crypto/blake256 v1.0.0 // indirect

// We depend on chainhash as is, so we need to replace to use the version of
// chainhash included in the version of btcd we're building in.
replace github.com/ltcsuite/ltcd => ../
=======
require (
	github.com/decred/dcrd/crypto/blake256 v1.0.0 // indirect
	github.com/pmezard/go-difflib v1.0.0 // indirect
	gopkg.in/yaml.v3 v3.0.1 // indirect
)
>>>>>>> 38331963
<|MERGE_RESOLUTION|>--- conflicted
+++ resolved
@@ -3,26 +3,14 @@
 go 1.17
 
 require (
-<<<<<<< HEAD
-	github.com/ltcsuite/ltcd v0.22.0-beta
-=======
-	github.com/btcsuite/btcd/chaincfg/chainhash v1.0.1
->>>>>>> 38331963
 	github.com/davecgh/go-spew v1.1.1
 	github.com/decred/dcrd/dcrec/secp256k1/v4 v4.0.1
+	github.com/ltcsuite/ltcd/chaincfg/chainhash v1.0.2
 	github.com/stretchr/testify v1.8.0
 )
 
-<<<<<<< HEAD
-require github.com/decred/dcrd/crypto/blake256 v1.0.0 // indirect
-
-// We depend on chainhash as is, so we need to replace to use the version of
-// chainhash included in the version of btcd we're building in.
-replace github.com/ltcsuite/ltcd => ../
-=======
 require (
 	github.com/decred/dcrd/crypto/blake256 v1.0.0 // indirect
 	github.com/pmezard/go-difflib v1.0.0 // indirect
 	gopkg.in/yaml.v3 v3.0.1 // indirect
-)
->>>>>>> 38331963
+)