### Table of Contents
1. [About](#About)
2. [Getting Started](#GettingStarted)
    1. [Installation](#Installation)
        1. [Windows](#WindowsInstallation)
        2. [Linux/BSD/MacOSX/POSIX](#PosixInstallation)
          1. [Gentoo Linux](#GentooInstallation)
    2. [Configuration](#Configuration)
    3. [Controlling and Querying ltcd via btcctl](#BtcctlConfig)
    4. [Mining](#Mining)
3. [Help](#Help)
    1. [Startup](#Startup)
        1. [Using bootstrap.dat](#BootstrapDat)
    2. [Network Configuration](#NetworkConfig)
    3. [Wallet](#Wallet)
4. [Contact](#Contact)
    1. [IRC](#ContactIRC)
    2. [Mailing Lists](#MailingLists)
5. [Developer Resources](#DeveloperResources)
    1. [Code Contribution Guidelines](#ContributionGuidelines)
    2. [JSON-RPC Reference](#JSONRPCReference)
    3. [The ltcsuite Litecoin-related Go Packages](#GoPackages)

<a name="About" />

### 1. About

ltcd is a full node bitcoin implementation written in [Go](http://golang.org),
licensed under the [copyfree](http://www.copyfree.org) ISC License.

This project is currently under active development and is in a Beta state.  It
is extremely stable and has been in production use since October 2013.

It properly downloads, validates, and serves the block chain using the exact
rules (including consensus bugs) for block acceptance as Bitcoin Core.  We have
taken great care to avoid ltcd causing a fork to the block chain.  It includes a
full block validation testing framework which contains all of the 'official'
block acceptance tests (and some additional ones) that is run on every pull
request to help ensure it properly follows consensus.  Also, it passes all of
the JSON test data in the Bitcoin Core code.

It also properly relays newly mined blocks, maintains a transaction pool, and
relays individual transactions that have not yet made it into a block.  It
ensures all individual transactions admitted to the pool follow the rules
required by the block chain and also includes more strict checks which filter
transactions based on miner requirements ("standard" transactions).

One key difference between ltcd and Bitcoin Core is that ltcd does *NOT* include
wallet functionality and this was a very intentional design decision.  See the
blog entry [here](https://blog.conformal.com/ltcd-not-your-moms-bitcoin-daemon)
for more details.  This means you can't actually make or receive payments
directly with ltcd.  That functionality is provided by the
[btcwallet](https://github.com/btcsuite/btcwallet) and
[Paymetheus](https://github.com/btcsuite/Paymetheus) (Windows-only) projects
which are both under active development.

<a name="GettingStarted" />

### 2. Getting Started

<a name="Installation" />

**2.1 Installation**

The first step is to install ltcd.  See one of the following sections for
details on how to install on the supported operating systems.

<a name="WindowsInstallation" />

**2.1.1 Windows Installation**<br />

* Install the MSI available at: https://github.com/ltcsuite/ltcd/releases
* Launch ltcd from the Start Menu

<a name="PosixInstallation" />

**2.1.2 Linux/BSD/MacOSX/POSIX Installation**


- Install Go according to the installation instructions here:
  http://golang.org/doc/install

- Ensure Go was installed properly and is a supported version:

```bash
$ go version
$ go env GOROOT GOPATH
```

NOTE: The `GOROOT` and `GOPATH` above must not be the same path.  It is
recommended that `GOPATH` is set to a directory in your home directory such as
`~/goprojects` to avoid write permission issues.  It is also recommended to add
`$GOPATH/bin` to your `PATH` at this point.

- Run the following commands to obtain ltcd, all dependencies, and install it:

```bash
<<<<<<< HEAD
$ go get -u github.com/Masterminds/glide
$ git clone https://github.com/ltcsuite/ltcd $GOPATH/src/github.com/ltcsuite/ltcd
$ cd $GOPATH/src/github.com/ltcsuite/ltcd
=======
$ git clone https://github.com/btcsuite/btcd $GOPATH/src/github.com/btcsuite/btcd
$ cd $GOPATH/src/github.com/btcsuite/btcd
>>>>>>> 962a206e
$ GO111MODULE=on go install -v . ./cmd/...
```

- ltcd (and utilities) will now be installed in ```$GOPATH/bin```.  If you did
  not already add the bin directory to your system path during Go installation,
  we recommend you do so now.

**Updating**

- Run the following commands to update ltcd, all dependencies, and install it:

```bash
<<<<<<< HEAD
$ cd $GOPATH/src/github.com/ltcsuite/ltcd
$ git pull
$ GO111MODULE=on go install -v . ./cmd/...
=======
$ cd $GOPATH/src/github.com/btcsuite/btcd
$ git pull && GO111MODULE=on go install -v . ./cmd/...
>>>>>>> 962a206e
```

<a name="GentooInstallation" />

**2.1.2.1 Gentoo Linux Installation**

* Install Layman and enable the Bitcoin overlay.
  * https://gitlab.com/bitcoin/gentoo
* Copy or symlink `/var/lib/layman/bitcoin/Documentation/package.keywords/ltcd-live` to `/etc/portage/package.keywords/`
* Install ltcd: `$ emerge net-p2p/ltcd`

<a name="Configuration" />

**2.2 Configuration**

ltcd has a number of [configuration](http://godoc.org/github.com/ltcsuite/ltcd)
options, which can be viewed by running: `$ ltcd --help`.

<a name="BtcctlConfig" />

**2.3 Controlling and Querying ltcd via btcctl**

btcctl is a command line utility that can be used to both control and query ltcd
via [RPC](http://www.wikipedia.org/wiki/Remote_procedure_call).  ltcd does
**not** enable its RPC server by default;  You must configure at minimum both an
RPC username and password or both an RPC limited username and password:

* ltcd.conf configuration file
```
[Application Options]
rpcuser=myuser
rpcpass=SomeDecentp4ssw0rd
rpclimituser=mylimituser
rpclimitpass=Limitedp4ssw0rd
```
* btcctl.conf configuration file
```
[Application Options]
rpcuser=myuser
rpcpass=SomeDecentp4ssw0rd
```
OR
```
[Application Options]
rpclimituser=mylimituser
rpclimitpass=Limitedp4ssw0rd
```
For a list of available options, run: `$ btcctl --help`

<a name="Mining" />

**2.4 Mining**

ltcd supports the `getblocktemplate` RPC.
The limited user cannot access this RPC.


**1. Add the payment addresses with the `miningaddr` option.**

```
[Application Options]
rpcuser=myuser
rpcpass=SomeDecentp4ssw0rd
miningaddr=12c6DSiU4Rq3P4ZxziKxzrL5LmMBrzjrJX
miningaddr=1M83ju3EChKYyysmM2FXtLNftbacagd8FR
```

**2. Add ltcd's RPC TLS certificate to system Certificate Authority list.**

`cgminer` uses [curl](http://curl.haxx.se/) to fetch data from the RPC server.
Since curl validates the certificate by default, we must install the `ltcd` RPC
certificate into the default system Certificate Authority list.

**Ubuntu**

1. Copy rpc.cert to /usr/share/ca-certificates: `# cp /home/user/.ltcd/rpc.cert /usr/share/ca-certificates/ltcd.crt`
2. Add ltcd.crt to /etc/ca-certificates.conf: `# echo ltcd.crt >> /etc/ca-certificates.conf`
3. Update the CA certificate list: `# update-ca-certificates`

**3. Set your mining software url to use https.**

`$ cgminer -o https://127.0.0.1:9334 -u rpcuser -p rpcpassword`

<a name="Help" />

### 3. Help

<a name="Startup" />

**3.1 Startup**

Typically ltcd will run and start downloading the block chain with no extra
configuration necessary, however, there is an optional method to use a
`bootstrap.dat` file that may speed up the initial block chain download process.

<a name="BootstrapDat" />

**3.1.1 bootstrap.dat**

* [Using bootstrap.dat](https://github.com/ltcsuite/ltcd/tree/master/docs/using_bootstrap_dat.md)

<a name="NetworkConfig" />

**3.1.2 Network Configuration**

* [What Ports Are Used by Default?](https://github.com/ltcsuite/ltcd/tree/master/docs/default_ports.md)
* [How To Listen on Specific Interfaces](https://github.com/ltcsuite/ltcd/tree/master/docs/configure_peer_server_listen_interfaces.md)
* [How To Configure RPC Server to Listen on Specific Interfaces](https://github.com/ltcsuite/ltcd/tree/master/docs/configure_rpc_server_listen_interfaces.md)
* [Configuring ltcd with Tor](https://github.com/ltcsuite/ltcd/tree/master/docs/configuring_tor.md)

<a name="Wallet" />

**3.1 Wallet**

ltcd was intentionally developed without an integrated wallet for security
reasons.  Please see [btcwallet](https://github.com/btcsuite/btcwallet) for more
information.


<a name="Contact" />

### 4. Contact

<a name="ContactIRC" />

**4.1 IRC**

* [irc.freenode.net](irc://irc.freenode.net), channel `#ltcd`

<a name="MailingLists" />

**4.2 Mailing Lists**

* <a href="mailto:ltcd+subscribe@opensource.conformal.com">ltcd</a>: discussion
  of ltcd and its packages.
* <a href="mailto:ltcd-commits+subscribe@opensource.conformal.com">ltcd-commits</a>:
  readonly mail-out of source code changes.

<a name="DeveloperResources" />

### 5. Developer Resources

<a name="ContributionGuidelines" />

* [Code Contribution Guidelines](https://github.com/ltcsuite/ltcd/tree/master/docs/code_contribution_guidelines.md)

<a name="JSONRPCReference" />

* [JSON-RPC Reference](https://github.com/ltcsuite/ltcd/tree/master/docs/json_rpc_api.md)
    * [RPC Examples](https://github.com/ltcsuite/ltcd/tree/master/docs/json_rpc_api.md#ExampleCode)

<a name="GoPackages" />

* The ltcsuite Litecoin-related Go Packages:
    * [btcrpcclient](https://github.com/ltcsuite/ltcd/tree/master/rpcclient) - Implements a
      robust and easy to use Websocket-enabled Bitcoin JSON-RPC client
    * [btcjson](https://github.com/ltcsuite/ltcd/tree/master/btcjson) - Provides an extensive API
      for the underlying JSON-RPC command and return values
    * [wire](https://github.com/ltcsuite/ltcd/tree/master/wire) - Implements the
      Bitcoin wire protocol
    * [peer](https://github.com/ltcsuite/ltcd/tree/master/peer) -
      Provides a common base for creating and managing Bitcoin network peers.
    * [blockchain](https://github.com/ltcsuite/ltcd/tree/master/blockchain) -
      Implements Bitcoin block handling and chain selection rules
    * [blockchain/fullblocktests](https://github.com/ltcsuite/ltcd/tree/master/blockchain/fullblocktests) -
      Provides a set of block tests for testing the consensus validation rules
    * [txscript](https://github.com/ltcsuite/ltcd/tree/master/txscript) -
      Implements the Bitcoin transaction scripting language
    * [btcec](https://github.com/ltcsuite/ltcd/tree/master/btcec) - Implements
      support for the elliptic curve cryptographic functions needed for the
      Bitcoin scripts
    * [database](https://github.com/ltcsuite/ltcd/tree/master/database) -
      Provides a database interface for the Bitcoin block chain
    * [mempool](https://github.com/ltcsuite/ltcd/tree/master/mempool) -
      Package mempool provides a policy-enforced pool of unmined bitcoin
      transactions.
    * [btcutil](https://github.com/ltcsuite/ltcutil) - Provides Bitcoin-specific
      convenience functions and types
    * [chainhash](https://github.com/ltcsuite/ltcd/tree/master/chaincfg/chainhash) -
      Provides a generic hash type and associated functions that allows the
      specific hash algorithm to be abstracted.
    * [connmgr](https://github.com/ltcsuite/ltcd/tree/master/connmgr) -
      Package connmgr implements a generic Bitcoin network connection manager.
<|MERGE_RESOLUTION|>--- conflicted
+++ resolved
@@ -1,32 +1,9 @@
-### Table of Contents
-1. [About](#About)
-2. [Getting Started](#GettingStarted)
-    1. [Installation](#Installation)
-        1. [Windows](#WindowsInstallation)
-        2. [Linux/BSD/MacOSX/POSIX](#PosixInstallation)
-          1. [Gentoo Linux](#GentooInstallation)
-    2. [Configuration](#Configuration)
-    3. [Controlling and Querying ltcd via btcctl](#BtcctlConfig)
-    4. [Mining](#Mining)
-3. [Help](#Help)
-    1. [Startup](#Startup)
-        1. [Using bootstrap.dat](#BootstrapDat)
-    2. [Network Configuration](#NetworkConfig)
-    3. [Wallet](#Wallet)
-4. [Contact](#Contact)
-    1. [IRC](#ContactIRC)
-    2. [Mailing Lists](#MailingLists)
-5. [Developer Resources](#DeveloperResources)
-    1. [Code Contribution Guidelines](#ContributionGuidelines)
-    2. [JSON-RPC Reference](#JSONRPCReference)
-    3. [The ltcsuite Litecoin-related Go Packages](#GoPackages)
+ltcd
+====
 
-<a name="About" />
+[![Build Status](https://travis-ci.org/ltcsuite/ltcd.png?branch=master)](https://travis-ci.org/ltcsuite/ltcd)
 
-### 1. About
-
-ltcd is a full node bitcoin implementation written in [Go](http://golang.org),
-licensed under the [copyfree](http://www.copyfree.org) ISC License.
+ltcd is an alternative full node bitcoin implementation written in Go (golang).
 
 This project is currently under active development and is in a Beta state.  It
 is extremely stable and has been in production use since October 2013.
@@ -54,28 +31,17 @@
 [Paymetheus](https://github.com/btcsuite/Paymetheus) (Windows-only) projects
 which are both under active development.
 
-<a name="GettingStarted" />
+## Requirements
 
-### 2. Getting Started
+[Go](http://golang.org) 1.11 or newer.
 
-<a name="Installation" />
+## Installation
 
-**2.1 Installation**
+#### Windows - MSI Available
 
-The first step is to install ltcd.  See one of the following sections for
-details on how to install on the supported operating systems.
+https://github.com/ltcsuite/ltcd/releases
 
-<a name="WindowsInstallation" />
-
-**2.1.1 Windows Installation**<br />
-
-* Install the MSI available at: https://github.com/ltcsuite/ltcd/releases
-* Launch ltcd from the Start Menu
-
-<a name="PosixInstallation" />
-
-**2.1.2 Linux/BSD/MacOSX/POSIX Installation**
-
+#### Linux/BSD/MacOSX/POSIX - Build from Source
 
 - Install Go according to the installation instructions here:
   http://golang.org/doc/install
@@ -95,14 +61,7 @@
 - Run the following commands to obtain ltcd, all dependencies, and install it:
 
 ```bash
-<<<<<<< HEAD
-$ go get -u github.com/Masterminds/glide
-$ git clone https://github.com/ltcsuite/ltcd $GOPATH/src/github.com/ltcsuite/ltcd
 $ cd $GOPATH/src/github.com/ltcsuite/ltcd
-=======
-$ git clone https://github.com/btcsuite/btcd $GOPATH/src/github.com/btcsuite/btcd
-$ cd $GOPATH/src/github.com/btcsuite/btcd
->>>>>>> 962a206e
 $ GO111MODULE=on go install -v . ./cmd/...
 ```
 
@@ -110,199 +69,73 @@
   not already add the bin directory to your system path during Go installation,
   we recommend you do so now.
 
-**Updating**
+## Updating
+
+#### Windows
+
+Install a newer MSI
+
+#### Linux/BSD/MacOSX/POSIX - Build from Source
 
 - Run the following commands to update ltcd, all dependencies, and install it:
 
 ```bash
-<<<<<<< HEAD
 $ cd $GOPATH/src/github.com/ltcsuite/ltcd
 $ git pull
 $ GO111MODULE=on go install -v . ./cmd/...
-=======
-$ cd $GOPATH/src/github.com/btcsuite/btcd
-$ git pull && GO111MODULE=on go install -v . ./cmd/...
->>>>>>> 962a206e
 ```
 
-<a name="GentooInstallation" />
+## Getting Started
 
-**2.1.2.1 Gentoo Linux Installation**
+ltcd has several configuration options available to tweak how it runs, but all
+of the basic operations described in the intro section work with zero
+configuration.
 
-* Install Layman and enable the Bitcoin overlay.
-  * https://gitlab.com/bitcoin/gentoo
-* Copy or symlink `/var/lib/layman/bitcoin/Documentation/package.keywords/ltcd-live` to `/etc/portage/package.keywords/`
-* Install ltcd: `$ emerge net-p2p/ltcd`
+#### Windows (Installed from MSI)
 
-<a name="Configuration" />
+Launch ltcd from your Start menu.
 
-**2.2 Configuration**
+#### Linux/BSD/POSIX/Source
 
-ltcd has a number of [configuration](http://godoc.org/github.com/ltcsuite/ltcd)
-options, which can be viewed by running: `$ ltcd --help`.
-
-<a name="BtcctlConfig" />
-
-**2.3 Controlling and Querying ltcd via btcctl**
-
-btcctl is a command line utility that can be used to both control and query ltcd
-via [RPC](http://www.wikipedia.org/wiki/Remote_procedure_call).  ltcd does
-**not** enable its RPC server by default;  You must configure at minimum both an
-RPC username and password or both an RPC limited username and password:
-
-* ltcd.conf configuration file
-```
-[Application Options]
-rpcuser=myuser
-rpcpass=SomeDecentp4ssw0rd
-rpclimituser=mylimituser
-rpclimitpass=Limitedp4ssw0rd
-```
-* btcctl.conf configuration file
-```
-[Application Options]
-rpcuser=myuser
-rpcpass=SomeDecentp4ssw0rd
-```
-OR
-```
-[Application Options]
-rpclimituser=mylimituser
-rpclimitpass=Limitedp4ssw0rd
-```
-For a list of available options, run: `$ btcctl --help`
-
-<a name="Mining" />
-
-**2.4 Mining**
-
-ltcd supports the `getblocktemplate` RPC.
-The limited user cannot access this RPC.
-
-
-**1. Add the payment addresses with the `miningaddr` option.**
-
-```
-[Application Options]
-rpcuser=myuser
-rpcpass=SomeDecentp4ssw0rd
-miningaddr=12c6DSiU4Rq3P4ZxziKxzrL5LmMBrzjrJX
-miningaddr=1M83ju3EChKYyysmM2FXtLNftbacagd8FR
+```bash
+$ ./ltcd
 ```
 
-**2. Add ltcd's RPC TLS certificate to system Certificate Authority list.**
+## IRC
 
-`cgminer` uses [curl](http://curl.haxx.se/) to fetch data from the RPC server.
-Since curl validates the certificate by default, we must install the `ltcd` RPC
-certificate into the default system Certificate Authority list.
+- irc.freenode.net
+- channel #ltcd
+- [webchat](https://webchat.freenode.net/?channels=ltcd)
 
-**Ubuntu**
+## Issue Tracker
 
-1. Copy rpc.cert to /usr/share/ca-certificates: `# cp /home/user/.ltcd/rpc.cert /usr/share/ca-certificates/ltcd.crt`
-2. Add ltcd.crt to /etc/ca-certificates.conf: `# echo ltcd.crt >> /etc/ca-certificates.conf`
-3. Update the CA certificate list: `# update-ca-certificates`
+The [integrated github issue tracker](https://github.com/ltcsuite/ltcd/issues)
+is used for this project.
 
-**3. Set your mining software url to use https.**
+## Documentation
 
-`$ cgminer -o https://127.0.0.1:9334 -u rpcuser -p rpcpassword`
+The documentation is a work-in-progress.  It is located in the [docs](https://github.com/ltcsuite/ltcd/tree/master/docs) folder.
 
-<a name="Help" />
+## GPG Verification Key
 
-### 3. Help
+All official release tags are signed by Conformal so users can ensure the code
+has not been tampered with and is coming from the ltcsuite developers.  To
+verify the signature perform the following:
 
-<a name="Startup" />
+- Download the Conformal public key:
+  https://raw.githubusercontent.com/ltcsuite/ltcd/master/release/GIT-GPG-KEY-conformal.txt
 
-**3.1 Startup**
+- Import the public key into your GPG keyring:
+  ```bash
+  gpg --import GIT-GPG-KEY-conformal.txt
+  ```
 
-Typically ltcd will run and start downloading the block chain with no extra
-configuration necessary, however, there is an optional method to use a
-`bootstrap.dat` file that may speed up the initial block chain download process.
+- Verify the release tag with the following command where `TAG_NAME` is a
+  placeholder for the specific tag:
+  ```bash
+  git tag -v TAG_NAME
+  ```
 
-<a name="BootstrapDat" />
+## License
 
-**3.1.1 bootstrap.dat**
-
-* [Using bootstrap.dat](https://github.com/ltcsuite/ltcd/tree/master/docs/using_bootstrap_dat.md)
-
-<a name="NetworkConfig" />
-
-**3.1.2 Network Configuration**
-
-* [What Ports Are Used by Default?](https://github.com/ltcsuite/ltcd/tree/master/docs/default_ports.md)
-* [How To Listen on Specific Interfaces](https://github.com/ltcsuite/ltcd/tree/master/docs/configure_peer_server_listen_interfaces.md)
-* [How To Configure RPC Server to Listen on Specific Interfaces](https://github.com/ltcsuite/ltcd/tree/master/docs/configure_rpc_server_listen_interfaces.md)
-* [Configuring ltcd with Tor](https://github.com/ltcsuite/ltcd/tree/master/docs/configuring_tor.md)
-
-<a name="Wallet" />
-
-**3.1 Wallet**
-
-ltcd was intentionally developed without an integrated wallet for security
-reasons.  Please see [btcwallet](https://github.com/btcsuite/btcwallet) for more
-information.
-
-
-<a name="Contact" />
-
-### 4. Contact
-
-<a name="ContactIRC" />
-
-**4.1 IRC**
-
-* [irc.freenode.net](irc://irc.freenode.net), channel `#ltcd`
-
-<a name="MailingLists" />
-
-**4.2 Mailing Lists**
-
-* <a href="mailto:ltcd+subscribe@opensource.conformal.com">ltcd</a>: discussion
-  of ltcd and its packages.
-* <a href="mailto:ltcd-commits+subscribe@opensource.conformal.com">ltcd-commits</a>:
-  readonly mail-out of source code changes.
-
-<a name="DeveloperResources" />
-
-### 5. Developer Resources
-
-<a name="ContributionGuidelines" />
-
-* [Code Contribution Guidelines](https://github.com/ltcsuite/ltcd/tree/master/docs/code_contribution_guidelines.md)
-
-<a name="JSONRPCReference" />
-
-* [JSON-RPC Reference](https://github.com/ltcsuite/ltcd/tree/master/docs/json_rpc_api.md)
-    * [RPC Examples](https://github.com/ltcsuite/ltcd/tree/master/docs/json_rpc_api.md#ExampleCode)
-
-<a name="GoPackages" />
-
-* The ltcsuite Litecoin-related Go Packages:
-    * [btcrpcclient](https://github.com/ltcsuite/ltcd/tree/master/rpcclient) - Implements a
-      robust and easy to use Websocket-enabled Bitcoin JSON-RPC client
-    * [btcjson](https://github.com/ltcsuite/ltcd/tree/master/btcjson) - Provides an extensive API
-      for the underlying JSON-RPC command and return values
-    * [wire](https://github.com/ltcsuite/ltcd/tree/master/wire) - Implements the
-      Bitcoin wire protocol
-    * [peer](https://github.com/ltcsuite/ltcd/tree/master/peer) -
-      Provides a common base for creating and managing Bitcoin network peers.
-    * [blockchain](https://github.com/ltcsuite/ltcd/tree/master/blockchain) -
-      Implements Bitcoin block handling and chain selection rules
-    * [blockchain/fullblocktests](https://github.com/ltcsuite/ltcd/tree/master/blockchain/fullblocktests) -
-      Provides a set of block tests for testing the consensus validation rules
-    * [txscript](https://github.com/ltcsuite/ltcd/tree/master/txscript) -
-      Implements the Bitcoin transaction scripting language
-    * [btcec](https://github.com/ltcsuite/ltcd/tree/master/btcec) - Implements
-      support for the elliptic curve cryptographic functions needed for the
-      Bitcoin scripts
-    * [database](https://github.com/ltcsuite/ltcd/tree/master/database) -
-      Provides a database interface for the Bitcoin block chain
-    * [mempool](https://github.com/ltcsuite/ltcd/tree/master/mempool) -
-      Package mempool provides a policy-enforced pool of unmined bitcoin
-      transactions.
-    * [btcutil](https://github.com/ltcsuite/ltcutil) - Provides Bitcoin-specific
-      convenience functions and types
-    * [chainhash](https://github.com/ltcsuite/ltcd/tree/master/chaincfg/chainhash) -
-      Provides a generic hash type and associated functions that allows the
-      specific hash algorithm to be abstracted.
-    * [connmgr](https://github.com/ltcsuite/ltcd/tree/master/connmgr) -
-      Package connmgr implements a generic Bitcoin network connection manager.
+ltcd is licensed under the [copyfree](http://copyfree.org) ISC License.