--- conflicted
+++ resolved
@@ -3,7 +3,7 @@
 - [Using Docker](#using-docker)
   - [Introduction](#introduction)
   - [Docker volumes](#docker-volumes)
-  - [Known error messages when starting the btcd container](#known-error-messages-when-starting-the-btcd-container)
+  - [Known error messages when starting the ltcd container](#known-error-messages-when-starting-the-ltcd-container)
   - [Examples](#examples)
     - [Preamble](#preamble)
     - [Full node without RPC port](#full-node-without-rpc-port)
@@ -12,31 +12,31 @@
 
 ## Introduction
 
-With Docker you can easily set up *btcd* to run your Bitcoin full node. You can find the official *btcd* Docker images on Docker Hub [ltcsuite/ltcd](https://hub.docker.com/r/ltcsuite/ltcd). The Docker source file of this image is located at [Dockerfile](https://github.com/ltcsuite/ltcd/blob/master/Dockerfile).
+With Docker you can easily set up _ltcd_ to run your Bitcoin full node. You can find the official _ltcd_ Docker images on Docker Hub [ltcsuite/ltcd](https://hub.docker.com/r/ltcsuite/ltcd). The Docker source file of this image is located at [Dockerfile](https://github.com/ltcsuite/ltcd/blob/master/Dockerfile).
 
-This documentation focuses on running Docker container with *docker-compose.yml* files. These files are better to read and you can use them as a template for your own use. For more information about Docker and Docker compose visit the official [Docker documentation](https://docs.docker.com/).
+This documentation focuses on running Docker container with _docker-compose.yml_ files. These files are better to read and you can use them as a template for your own use. For more information about Docker and Docker compose visit the official [Docker documentation](https://docs.docker.com/).
 
 ## Docker volumes
 
-**Special diskspace hint**: The following examples are using a Docker managed volume. The volume is named *btcd-data* This will use a lot of disk space, because it contains the full Bitcoin blockchain. Please make yourself familiar with [Docker volumes](https://docs.docker.com/storage/volumes/).
+**Special diskspace hint**: The following examples are using a Docker managed volume. The volume is named _ltcd-data_ This will use a lot of disk space, because it contains the full Bitcoin blockchain. Please make yourself familiar with [Docker volumes](https://docs.docker.com/storage/volumes/).
 
-The *btcd-data* volume will be reused, if you upgrade your *docker-compose.yml* file. Keep in mind, that it is not automatically removed by Docker, if you delete the btcd container. If you don't need the volume anymore, please delete it manually with the command:
+The _ltcd-data_ volume will be reused, if you upgrade your _docker-compose.yml_ file. Keep in mind, that it is not automatically removed by Docker, if you delete the ltcd container. If you don't need the volume anymore, please delete it manually with the command:
 
 ```bash
 docker volume ls
-docker volume rm btcd-data
+docker volume rm ltcd-data
 ```
 
-For binding a local folder to your *btcd* container please read the [Docker documentation](https://docs.docker.com/). The preferred way is to use a Docker managed volume.
+For binding a local folder to your _ltcd_ container please read the [Docker documentation](https://docs.docker.com/). The preferred way is to use a Docker managed volume.
 
-## Known error messages when starting the btcd container
+## Known error messages when starting the ltcd container
 
-We pass all needed arguments to *btcd* as command line parameters in our *docker-compose.yml* file. It doesn't make sense to create a *btcd.conf* file. This would make things too complicated. Anyhow *btcd* will complain with following log messages when starting. These messages can be ignored:
+We pass all needed arguments to _ltcd_ as command line parameters in our _docker-compose.yml_ file. It doesn't make sense to create a _ltcd.conf_ file. This would make things too complicated. Anyhow _ltcd_ will complain with following log messages when starting. These messages can be ignored:
 
 ```bash
-Error creating a default config file: open /sample-btcd.conf: no such file or directory
+Error creating a default config file: open /sample-ltcd.conf: no such file or directory
 ...
-[WRN] BTCD: open /root/.btcd/btcd.conf: no such file or directory
+[WRN] BTCD: open /root/.ltcd/ltcd.conf: no such file or directory
 ```
 
 ## Examples
@@ -45,128 +45,118 @@
 
 All following examples uses some defaults:
 
-- container_name: btcd
-  Name of the docker container that is be shown by e.g. ```docker ps -a```
+- container_name: ltcd
+  Name of the docker container that is be shown by e.g. `docker ps -a`
 
-- hostname: btcd **(very important to set a fixed name before first start)**
-  The internal hostname in the docker container. By default, docker is recreating the hostname every time you change the *docker-compose.yml* file. The default hostnames look like *ef00548d4fa5*. This is a problem when using the *btcd* RPC port. The RPC port is using a certificate to validate the hostname. If the hostname changes you need to recreate the certificate. To avoid this, you should set a fixed hostname before the first start. This ensures, that the docker volume is created with a certificate with this hostname.
+- hostname: ltcd **(very important to set a fixed name before first start)**
+  The internal hostname in the docker container. By default, docker is recreating the hostname every time you change the _docker-compose.yml_ file. The default hostnames look like _ef00548d4fa5_. This is a problem when using the _ltcd_ RPC port. The RPC port is using a certificate to validate the hostname. If the hostname changes you need to recreate the certificate. To avoid this, you should set a fixed hostname before the first start. This ensures, that the docker volume is created with a certificate with this hostname.
 
 - restart: unless-stopped
-  Starts the *btcd* container when Docker starts, except that when the container is stopped (manually or otherwise), it is not restarted even after Docker restarts.
+  Starts the _ltcd_ container when Docker starts, except that when the container is stopped (manually or otherwise), it is not restarted even after Docker restarts.
 
-To use the following examples create an empty directory. In this directory create a file named *docker-compose.yml*, copy and paste the example into the *docker-compose.yml* file and run it.
+To use the following examples create an empty directory. In this directory create a file named _docker-compose.yml_, copy and paste the example into the _docker-compose.yml_ file and run it.
 
 ```bash
-mkdir ~/btcd-docker
-cd ~/btcd-docker
+mkdir ~/ltcd-docker
+cd ~/ltcd-docker
 touch docker-compose.yaml
 nano docker-compose.yaml (use your favourite editor to edit the compose file)
-docker-compose up (creates and starts a new btcd container)
+docker-compose up (creates and starts a new ltcd container)
 ```
 
-With the following commands you can control *docker-compose*:
+With the following commands you can control _docker-compose_:
 
-```docker-compose up -d``` (creates and starts the container in background)
+`docker-compose up -d` (creates and starts the container in background)
 
-```docker-compose down``` (stops and delete the container. **The docker volume btcd-data will not be deleted**)
+`docker-compose down` (stops and delete the container. **The docker volume ltcd-data will not be deleted**)
 
-```docker-compose stop``` (stops the container)
+`docker-compose stop` (stops the container)
 
-```docker-compose start``` (starts the container)
+`docker-compose start` (starts the container)
 
-```docker ps -a``` (list all running and stopped container)
+`docker ps -a` (list all running and stopped container)
 
-```docker volume ls``` (lists all docker volumes)
+`docker volume ls` (lists all docker volumes)
 
-```docker logs btcd``` (shows the log )
+`docker logs ltcd` (shows the log )
 
-```docker-compose help``` (brings up some helpful information)
+`docker-compose help` (brings up some helpful information)
 
 ### Full node without RPC port
 
-Let's start with an easy example. If you just want to create a full node without the need of using the RPC port, you can use the following example. This example will launch *btcd* and exposes only the default p2p port 8333 to the outside world:
+Let's start with an easy example. If you just want to create a full node without the need of using the RPC port, you can use the following example. This example will launch _ltcd_ and exposes only the default p2p port 9333 to the outside world:
 
 ```yaml
 version: "2"
 
 services:
-  btcd:
-    container_name: btcd
-    hostname: btcd
-<<<<<<< HEAD
-    image: ltcsuite/ltcd:latest
-=======
-    build: https://github.com/btcsuite/btcd.git#master
->>>>>>> 38331963
+  ltcd:
+    container_name: ltcd
+    hostname: ltcd
+    build: https://github.com/ltcsuite/ltcd.git#master
     restart: unless-stopped
     volumes:
-      - btcd-data:/root/.btcd
+      - ltcd-data:/root/.ltcd
     ports:
-      - 8333:8333
+      - 9333:9333
 
 volumes:
-  btcd-data:
+  ltcd-data:
 ```
 
 ### Full node with RPC port
 
-To use the RPC port of *btcd* you need to specify a *username* and a very strong *password*. If you want to connect to the RPC port from the internet, you need to expose port 8334(RPC) as well.
+To use the RPC port of _ltcd_ you need to specify a _username_ and a very strong _password_. If you want to connect to the RPC port from the internet, you need to expose port 9334(RPC) as well.
 
 ```yaml
 version: "2"
 
 services:
-  btcd:
-    container_name: btcd
-    hostname: btcd
-<<<<<<< HEAD
-    image: ltcsuite/ltcd:latest
-=======
-    build: https://github.com/btcsuite/btcd.git#master
->>>>>>> 38331963
+  ltcd:
+    container_name: ltcd
+    hostname: ltcd
+    build: https://github.com/ltcsuite/ltcd.git#master
     restart: unless-stopped
     volumes:
-      - btcd-data:/root/.btcd
+      - ltcd-data:/root/.ltcd
     ports:
-      - 8333:8333
-      - 8334:8334
-    command: [
+      - 9333:9333
+      - 9334:9334
+    command:
+      [
         "--rpcuser=[CHOOSE_A_USERNAME]",
-        "--rpcpass=[CREATE_A_VERY_HARD_PASSWORD]"
-    ]
+        "--rpcpass=[CREATE_A_VERY_HARD_PASSWORD]",
+      ]
 
 volumes:
-  btcd-data:
+  ltcd-data:
 ```
 
 ### Full node with RPC port running on TESTNET
 
-To run a node on testnet, you need to provide the *--testnet* argument. The ports for testnet are 18333 (p2p) and 18334 (RPC):
+To run a node on testnet, you need to provide the _--testnet_ argument. The ports for testnet are 19335 (p2p) and 19334 (RPC):
 
 ```yaml
 version: "2"
 
 services:
-  btcd:
-    container_name: btcd
-    hostname: btcd
-<<<<<<< HEAD
-    image: ltcsuite/ltcd:latest
-=======
-    build: https://github.com/btcsuite/btcd.git#master
->>>>>>> 38331963
+  ltcd:
+    container_name: ltcd
+    hostname: ltcd
+    build: https://github.com/ltcsuite/ltcd.git#master
     restart: unless-stopped
     volumes:
-      - btcd-data:/root/.btcd
+      - ltcd-data:/root/.ltcd
     ports:
-      - 18333:18333
-      - 18334:18334
-    command: [
+      - 19335:19335
+      - 19334:19334
+    command:
+      [
         "--testnet",
         "--rpcuser=[CHOOSE_A_USERNAME]",
-        "--rpcpass=[CREATE_A_VERY_HARD_PASSWORD]"
-    ]
+        "--rpcpass=[CREATE_A_VERY_HARD_PASSWORD]",
+      ]
 
 volumes:
-  btcd-data:
+  ltcd-data:
 ```