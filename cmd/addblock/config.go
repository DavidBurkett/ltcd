--- conflicted
+++ resolved
@@ -9,12 +9,12 @@
 	"os"
 	"path/filepath"
 
+	flags "github.com/jessevdk/go-flags"
 	"github.com/ltcsuite/ltcd/chaincfg"
 	"github.com/ltcsuite/ltcd/database"
 	_ "github.com/ltcsuite/ltcd/database/ffldb"
 	"github.com/ltcsuite/ltcd/wire"
 	"github.com/ltcsuite/ltcutil"
-	flags "github.com/jessevdk/go-flags"
 )
 
 const (
@@ -34,20 +34,14 @@
 //
 // See loadConfig for details on the configuration load process.
 type config struct {
-<<<<<<< HEAD
 	AddrIndex      bool   `long:"addrindex" description:"Build a full address-based transaction index which makes the searchrawtransactions RPC available"`
-	DataDir        string `short:"b" long:"datadir" description:"Location of the btcd data directory"`
+	DataDir        string `short:"b" long:"datadir" description:"Location of the ltcd data directory"`
 	DbType         string `long:"dbtype" description:"Database backend to use for the Block Chain"`
 	InFile         string `short:"i" long:"infile" description:"File containing the block(s)"`
 	Progress       int    `short:"p" long:"progress" description:"Show a progress message each time this number of seconds have passed -- Use 0 to disable progress announcements"`
-=======
-	DataDir        string `short:"b" long:"datadir" description:"Location of the ltcd data directory"`
-	DbType         string `long:"dbtype" description:"Database backend to use for the Block Chain"`
 	TestNet4       bool   `long:"testnet" description:"Use the test network"`
->>>>>>> 4faa85af
 	RegressionTest bool   `long:"regtest" description:"Use the regression test network"`
 	SimNet         bool   `long:"simnet" description:"Use the simulation test network"`
-	TestNet3       bool   `long:"testnet" description:"Use the test network"`
 	TxIndex        bool   `long:"txindex" description:"Build a full hash-based transaction index which makes all transactions available via the getrawtransaction RPC"`
 }
 
