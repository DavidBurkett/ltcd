--- conflicted
+++ resolved
@@ -81,24 +81,14 @@
 
 	// SFNodeCF is a flag used to indicate a peer supports committed
 	// filters (CFs).
-	SFNodeCF ServiceFlag = 1 << 6
+	SFNodeCF = 1 << 6
 
 	// SFNodeNetworkLimited is a flag used to indicate a peer supports serving
 	// the last 288 blocks.
-	SFNodeNetworkLimited ServiceFlag = 1 << 10
+	SFNodeNetworkLimited = 1 << 10
 
-<<<<<<< HEAD
 	// SFNodeMWEB is a flag used to indicate a peer support MWEB blocks
-	SFNodeMWEB ServiceFlag = 1 << 24
-=======
-	// SFNode2X is a flag used to indicate a peer is running the Segwit2X
-	// software.
-	SFNode2X
-
-	// SFNodeNetWorkLimited is a flag used to indicate a peer supports serving
-	// the last 288 blocks.
-	SFNodeNetworkLimited = 1 << 10
->>>>>>> 80f5a0ff
+	SFNodeMWEB = 1 << 24
 )
 
 // Map of service flags back to their constant names for pretty printing.
@@ -107,17 +97,9 @@
 	SFNodeGetUTXO:        "SFNodeGetUTXO",
 	SFNodeBloom:          "SFNodeBloom",
 	SFNodeWitness:        "SFNodeWitness",
-<<<<<<< HEAD
 	SFNodeCF:             "SFNodeCF",
 	SFNodeNetworkLimited: "SFNodeNetworkLimited",
 	SFNodeMWEB:           "SFNodeMWEB",
-=======
-	SFNodeXthin:          "SFNodeXthin",
-	SFNodeBit5:           "SFNodeBit5",
-	SFNodeCF:             "SFNodeCF",
-	SFNode2X:             "SFNode2X",
-	SFNodeNetworkLimited: "SFNodeNetworkLimited",
->>>>>>> 80f5a0ff
 }
 
 // orderedSFStrings is an ordered list of service flags from highest to
@@ -128,13 +110,8 @@
 	SFNodeBloom,
 	SFNodeWitness,
 	SFNodeCF,
-<<<<<<< HEAD
 	SFNodeNetworkLimited,
 	SFNodeMWEB,
-=======
-	SFNode2X,
-	SFNodeNetworkLimited,
->>>>>>> 80f5a0ff
 }
 
 // String returns the ServiceFlag in human-readable form.
