// Copyright (c) 2013-2018 The btcsuite developers
// Copyright (c) 2015-2018 The Decred developers
// Use of this source code is governed by an ISC
// license that can be found in the LICENSE file.

package txscript

import (
	"bytes"
	"crypto/sha256"
	"fmt"
	"math/big"
	"strings"

<<<<<<< HEAD
	"github.com/ltcsuite/ltcd/btcec"
	"github.com/ltcsuite/ltcd/wire"
=======
	"github.com/btcsuite/btcd/btcec/v2"
	"github.com/btcsuite/btcd/wire"
>>>>>>> eaf0459f
)

// ScriptFlags is a bitmask defining additional operations or tests that will be
// done when executing a script pair.
type ScriptFlags uint32

const (
	// ScriptBip16 defines whether the bip16 threshold has passed and thus
	// pay-to-script hash transactions will be fully validated.
	ScriptBip16 ScriptFlags = 1 << iota

	// ScriptStrictMultiSig defines whether to verify the stack item
	// used by CHECKMULTISIG is zero length.
	ScriptStrictMultiSig

	// ScriptDiscourageUpgradableNops defines whether to verify that
	// NOP1 through NOP10 are reserved for future soft-fork upgrades.  This
	// flag must not be used for consensus critical code nor applied to
	// blocks as this flag is only for stricter standard transaction
	// checks.  This flag is only applied when the above opcodes are
	// executed.
	ScriptDiscourageUpgradableNops

	// ScriptVerifyCheckLockTimeVerify defines whether to verify that
	// a transaction output is spendable based on the locktime.
	// This is BIP0065.
	ScriptVerifyCheckLockTimeVerify

	// ScriptVerifyCheckSequenceVerify defines whether to allow execution
	// pathways of a script to be restricted based on the age of the output
	// being spent.  This is BIP0112.
	ScriptVerifyCheckSequenceVerify

	// ScriptVerifyCleanStack defines that the stack must contain only
	// one stack element after evaluation and that the element must be
	// true if interpreted as a boolean.  This is rule 6 of BIP0062.
	// This flag should never be used without the ScriptBip16 flag nor the
	// ScriptVerifyWitness flag.
	ScriptVerifyCleanStack

	// ScriptVerifyDERSignatures defines that signatures are required
	// to compily with the DER format.
	ScriptVerifyDERSignatures

	// ScriptVerifyLowS defines that signtures are required to comply with
	// the DER format and whose S value is <= order / 2.  This is rule 5
	// of BIP0062.
	ScriptVerifyLowS

	// ScriptVerifyMinimalData defines that signatures must use the smallest
	// push operator. This is both rules 3 and 4 of BIP0062.
	ScriptVerifyMinimalData

	// ScriptVerifyNullFail defines that signatures must be empty if
	// a CHECKSIG or CHECKMULTISIG operation fails.
	ScriptVerifyNullFail

	// ScriptVerifySigPushOnly defines that signature scripts must contain
	// only pushed data.  This is rule 2 of BIP0062.
	ScriptVerifySigPushOnly

	// ScriptVerifyStrictEncoding defines that signature scripts and
	// public keys must follow the strict encoding requirements.
	ScriptVerifyStrictEncoding

	// ScriptVerifyWitness defines whether or not to verify a transaction
	// output using a witness program template.
	ScriptVerifyWitness

	// ScriptVerifyDiscourageUpgradeableWitnessProgram makes witness
	// program with versions 2-16 non-standard.
	ScriptVerifyDiscourageUpgradeableWitnessProgram

	// ScriptVerifyMinimalIf makes a script with an OP_IF/OP_NOTIF whose
	// operand is anything other than empty vector or [0x01] non-standard.
	ScriptVerifyMinimalIf

	// ScriptVerifyWitnessPubKeyType makes a script within a check-sig
	// operation whose public key isn't serialized in a compressed format
	// non-standard.
	ScriptVerifyWitnessPubKeyType
)

const (
	// MaxStackSize is the maximum combined height of stack and alt stack
	// during execution.
	MaxStackSize = 1000

	// MaxScriptSize is the maximum allowed length of a raw script.
	MaxScriptSize = 10000

	// payToWitnessPubKeyHashDataSize is the size of the witness program's
	// data push for a pay-to-witness-pub-key-hash output.
	payToWitnessPubKeyHashDataSize = 20

	// payToWitnessScriptHashDataSize is the size of the witness program's
	// data push for a pay-to-witness-script-hash output.
	payToWitnessScriptHashDataSize = 32
)

// halforder is used to tame ECDSA malleability (see BIP0062).
var halfOrder = new(big.Int).Rsh(btcec.S256().N, 1)

// Engine is the virtual machine that executes scripts.
type Engine struct {
	// The following fields are set when the engine is created and must not be
	// changed afterwards.  The entries of the signature cache are mutated
	// during execution, however, the cache pointer itself is not changed.
	//
	// flags specifies the additional flags which modify the execution behavior
	// of the engine.
	//
	// tx identifies the transaction that contains the input which in turn
	// contains the signature script being executed.
	//
	// txIdx identifies the input index within the transaction that contains
	// the signature script being executed.
	//
	// version specifies the version of the public key script to execute.  Since
	// signature scripts redeem public keys scripts, this means the same version
	// also extends to signature scripts and redeem scripts in the case of
	// pay-to-script-hash.
	//
	// bip16 specifies that the public key script is of a special form that
	// indicates it is a BIP16 pay-to-script-hash and therefore the
	// execution must be treated as such.
	//
	// sigCache caches the results of signature verifications.  This is useful
	// since transaction scripts are often executed more than once from various
	// contexts (e.g. new block templates, when transactions are first seen
	// prior to being mined, part of full block verification, etc).
	flags     ScriptFlags
	tx        wire.MsgTx
	txIdx     int
	version   uint16
	bip16     bool
	sigCache  *SigCache
	hashCache *TxSigHashes

	// The following fields handle keeping track of the current execution state
	// of the engine.
	//
	// scripts houses the raw scripts that are executed by the engine.  This
	// includes the signature script as well as the public key script.  It also
	// includes the redeem script in the case of pay-to-script-hash.
	//
	// scriptIdx tracks the index into the scripts array for the current program
	// counter.
	//
	// opcodeIdx tracks the number of the opcode within the current script for
	// the current program counter.  Note that it differs from the actual byte
	// index into the script and is really only used for disassembly purposes.
	//
	// lastCodeSep specifies the position within the current script of the last
	// OP_CODESEPARATOR.
	//
	// tokenizer provides the token stream of the current script being executed
	// and doubles as state tracking for the program counter within the script.
	//
	// savedFirstStack keeps a copy of the stack from the first script when
	// performing pay-to-script-hash execution.
	//
	// dstack is the primary data stack the various opcodes push and pop data
	// to and from during execution.
	//
	// astack is the alternate data stack the various opcodes push and pop data
	// to and from during execution.
	//
	// condStack tracks the conditional execution state with support for
	// multiple nested conditional execution opcodes.
	//
	// numOps tracks the total number of non-push operations in a script and is
	// primarily used to enforce maximum limits.
	scripts         [][]byte
	scriptIdx       int
	opcodeIdx       int
	lastCodeSep     int
	tokenizer       ScriptTokenizer
	savedFirstStack [][]byte
	dstack          stack
	astack          stack
	condStack       []int
	numOps          int
	witnessVersion  int
	witnessProgram  []byte
	inputAmount     int64
}

// hasFlag returns whether the script engine instance has the passed flag set.
func (vm *Engine) hasFlag(flag ScriptFlags) bool {
	return vm.flags&flag == flag
}

// isBranchExecuting returns whether or not the current conditional branch is
// actively executing.  For example, when the data stack has an OP_FALSE on it
// and an OP_IF is encountered, the branch is inactive until an OP_ELSE or
// OP_ENDIF is encountered.  It properly handles nested conditionals.
func (vm *Engine) isBranchExecuting() bool {
	if len(vm.condStack) == 0 {
		return true
	}
	return vm.condStack[len(vm.condStack)-1] == OpCondTrue
}

// isOpcodeDisabled returns whether or not the opcode is disabled and thus is
// always bad to see in the instruction stream (even if turned off by a
// conditional).
func isOpcodeDisabled(opcode byte) bool {
	switch opcode {
	case OP_CAT:
		return true
	case OP_SUBSTR:
		return true
	case OP_LEFT:
		return true
	case OP_RIGHT:
		return true
	case OP_INVERT:
		return true
	case OP_AND:
		return true
	case OP_OR:
		return true
	case OP_XOR:
		return true
	case OP_2MUL:
		return true
	case OP_2DIV:
		return true
	case OP_MUL:
		return true
	case OP_DIV:
		return true
	case OP_MOD:
		return true
	case OP_LSHIFT:
		return true
	case OP_RSHIFT:
		return true
	default:
		return false
	}
}

// isOpcodeAlwaysIllegal returns whether or not the opcode is always illegal
// when passed over by the program counter even if in a non-executed branch (it
// isn't a coincidence that they are conditionals).
func isOpcodeAlwaysIllegal(opcode byte) bool {
	switch opcode {
	case OP_VERIF:
		return true
	case OP_VERNOTIF:
		return true
	default:
		return false
	}
}

// isOpcodeConditional returns whether or not the opcode is a conditional opcode
// which changes the conditional execution stack when executed.
func isOpcodeConditional(opcode byte) bool {
	switch opcode {
	case OP_IF:
		return true
	case OP_NOTIF:
		return true
	case OP_ELSE:
		return true
	case OP_ENDIF:
		return true
	default:
		return false
	}
}

// checkMinimalDataPush returns whether or not the provided opcode is the
// smallest possible way to represent the given data.  For example, the value 15
// could be pushed with OP_DATA_1 15 (among other variations); however, OP_15 is
// a single opcode that represents the same value and is only a single byte
// versus two bytes.
func checkMinimalDataPush(op *opcode, data []byte) error {
	opcodeVal := op.value
	dataLen := len(data)
	switch {
	case dataLen == 0 && opcodeVal != OP_0:
		str := fmt.Sprintf("zero length data push is encoded with opcode %s "+
			"instead of OP_0", op.name)
		return scriptError(ErrMinimalData, str)
	case dataLen == 1 && data[0] >= 1 && data[0] <= 16:
		if opcodeVal != OP_1+data[0]-1 {
			// Should have used OP_1 .. OP_16
			str := fmt.Sprintf("data push of the value %d encoded with opcode "+
				"%s instead of OP_%d", data[0], op.name, data[0])
			return scriptError(ErrMinimalData, str)
		}
	case dataLen == 1 && data[0] == 0x81:
		if opcodeVal != OP_1NEGATE {
			str := fmt.Sprintf("data push of the value -1 encoded with opcode "+
				"%s instead of OP_1NEGATE", op.name)
			return scriptError(ErrMinimalData, str)
		}
	case dataLen <= 75:
		if int(opcodeVal) != dataLen {
			// Should have used a direct push
			str := fmt.Sprintf("data push of %d bytes encoded with opcode %s "+
				"instead of OP_DATA_%d", dataLen, op.name, dataLen)
			return scriptError(ErrMinimalData, str)
		}
	case dataLen <= 255:
		if opcodeVal != OP_PUSHDATA1 {
			str := fmt.Sprintf("data push of %d bytes encoded with opcode %s "+
				"instead of OP_PUSHDATA1", dataLen, op.name)
			return scriptError(ErrMinimalData, str)
		}
	case dataLen <= 65535:
		if opcodeVal != OP_PUSHDATA2 {
			str := fmt.Sprintf("data push of %d bytes encoded with opcode %s "+
				"instead of OP_PUSHDATA2", dataLen, op.name)
			return scriptError(ErrMinimalData, str)
		}
	}
	return nil
}

// executeOpcode peforms execution on the passed opcode.  It takes into account
// whether or not it is hidden by conditionals, but some rules still must be
// tested in this case.
func (vm *Engine) executeOpcode(op *opcode, data []byte) error {
	// Disabled opcodes are fail on program counter.
	if isOpcodeDisabled(op.value) {
		str := fmt.Sprintf("attempt to execute disabled opcode %s", op.name)
		return scriptError(ErrDisabledOpcode, str)
	}

	// Always-illegal opcodes are fail on program counter.
	if isOpcodeAlwaysIllegal(op.value) {
		str := fmt.Sprintf("attempt to execute reserved opcode %s", op.name)
		return scriptError(ErrReservedOpcode, str)
	}

	// Note that this includes OP_RESERVED which counts as a push operation.
	if op.value > OP_16 {
		vm.numOps++
		if vm.numOps > MaxOpsPerScript {
			str := fmt.Sprintf("exceeded max operation limit of %d",
				MaxOpsPerScript)
			return scriptError(ErrTooManyOperations, str)
		}

	} else if len(data) > MaxScriptElementSize {
		str := fmt.Sprintf("element size %d exceeds max allowed size %d",
			len(data), MaxScriptElementSize)
		return scriptError(ErrElementTooBig, str)
	}

	// Nothing left to do when this is not a conditional opcode and it is
	// not in an executing branch.
	if !vm.isBranchExecuting() && !isOpcodeConditional(op.value) {
		return nil
	}

	// Ensure all executed data push opcodes use the minimal encoding when
	// the minimal data verification flag is set.
	if vm.dstack.verifyMinimalData && vm.isBranchExecuting() &&
		op.value >= 0 && op.value <= OP_PUSHDATA4 {

		if err := checkMinimalDataPush(op, data); err != nil {
			return err
		}
	}

	return op.opfunc(op, data, vm)
}

// checkValidPC returns an error if the current script position is not valid for
// execution.
func (vm *Engine) checkValidPC() error {
	if vm.scriptIdx >= len(vm.scripts) {
		str := fmt.Sprintf("script index %d beyond total scripts %d",
			vm.scriptIdx, len(vm.scripts))
		return scriptError(ErrInvalidProgramCounter, str)
	}
	return nil
}

// isWitnessVersionActive returns true if a witness program was extracted
// during the initialization of the Engine, and the program's version matches
// the specified version.
func (vm *Engine) isWitnessVersionActive(version uint) bool {
	return vm.witnessProgram != nil && uint(vm.witnessVersion) == version
}

// verifyWitnessProgram validates the stored witness program using the passed
// witness as input.
func (vm *Engine) verifyWitnessProgram(witness [][]byte) error {
	if vm.isWitnessVersionActive(0) {
		switch len(vm.witnessProgram) {
		case payToWitnessPubKeyHashDataSize: // P2WKH
			// The witness stack should consist of exactly two
			// items: the signature, and the pubkey.
			if len(witness) != 2 {
				err := fmt.Sprintf("should have exactly two "+
					"items in witness, instead have %v", len(witness))
				return scriptError(ErrWitnessProgramMismatch, err)
			}

			// Now we'll resume execution as if it were a regular
			// p2pkh transaction.
			pkScript, err := payToPubKeyHashScript(vm.witnessProgram)
			if err != nil {
				return err
			}

			const scriptVersion = 0
			err = checkScriptParses(vm.version, pkScript)
			if err != nil {
				return err
			}

			// Set the stack to the provided witness stack, then
			// append the pkScript generated above as the next
			// script to execute.
			vm.scripts = append(vm.scripts, pkScript)
			vm.SetStack(witness)

		case payToWitnessScriptHashDataSize: // P2WSH
			// Additionally, The witness stack MUST NOT be empty at
			// this point.
			if len(witness) == 0 {
				return scriptError(ErrWitnessProgramEmpty, "witness "+
					"program empty passed empty witness")
			}

			// Obtain the witness script which should be the last
			// element in the passed stack. The size of the script
			// MUST NOT exceed the max script size.
			witnessScript := witness[len(witness)-1]
			if len(witnessScript) > MaxScriptSize {
				str := fmt.Sprintf("witnessScript size %d "+
					"is larger than max allowed size %d",
					len(witnessScript), MaxScriptSize)
				return scriptError(ErrScriptTooBig, str)
			}

			// Ensure that the serialized pkScript at the end of
			// the witness stack matches the witness program.
			witnessHash := sha256.Sum256(witnessScript)
			if !bytes.Equal(witnessHash[:], vm.witnessProgram) {
				return scriptError(ErrWitnessProgramMismatch,
					"witness program hash mismatch")
			}

			// With all the validity checks passed, assert that the
			// script parses without failure.
			const scriptVersion = 0
			err := checkScriptParses(vm.version, witnessScript)
			if err != nil {
				return err
			}

			// The hash matched successfully, so use the witness as
			// the stack, and set the witnessScript to be the next
			// script executed.
			vm.scripts = append(vm.scripts, witnessScript)
			vm.SetStack(witness[:len(witness)-1])

		default:
			errStr := fmt.Sprintf("length of witness program "+
				"must either be %v or %v bytes, instead is %v bytes",
				payToWitnessPubKeyHashDataSize,
				payToWitnessScriptHashDataSize,
				len(vm.witnessProgram))
			return scriptError(ErrWitnessProgramWrongLength, errStr)
		}
	} else if vm.hasFlag(ScriptVerifyDiscourageUpgradeableWitnessProgram) {
		errStr := fmt.Sprintf("new witness program versions "+
			"invalid: %v", vm.witnessProgram)
		return scriptError(ErrDiscourageUpgradableWitnessProgram, errStr)
	} else {
		// If we encounter an unknown witness program version and we
		// aren't discouraging future unknown witness based soft-forks,
		// then we de-activate the segwit behavior within the VM for
		// the remainder of execution.
		vm.witnessProgram = nil
	}

	if vm.isWitnessVersionActive(0) {
		// All elements within the witness stack must not be greater
		// than the maximum bytes which are allowed to be pushed onto
		// the stack.
		for _, witElement := range vm.GetStack() {
			if len(witElement) > MaxScriptElementSize {
				str := fmt.Sprintf("element size %d exceeds "+
					"max allowed size %d", len(witElement),
					MaxScriptElementSize)
				return scriptError(ErrElementTooBig, str)
			}
		}
	}

	return nil
}

// DisasmPC returns the string for the disassembly of the opcode that will be
// next to execute when Step is called.
func (vm *Engine) DisasmPC() (string, error) {
	if err := vm.checkValidPC(); err != nil {
		return "", err
	}

	// Create a copy of the current tokenizer and parse the next opcode in the
	// copy to avoid mutating the current one.
	peekTokenizer := vm.tokenizer
	if !peekTokenizer.Next() {
		// Note that due to the fact that all scripts are checked for parse
		// failures before this code ever runs, there should never be an error
		// here, but check again to be safe in case a refactor breaks that
		// assumption or new script versions are introduced with different
		// semantics.
		if err := peekTokenizer.Err(); err != nil {
			return "", err
		}

		// Note that this should be impossible to hit in practice because the
		// only way it could happen would be for the final opcode of a script to
		// already be parsed without the script index having been updated, which
		// is not the case since stepping the script always increments the
		// script index when parsing and executing the final opcode of a script.
		//
		// However, check again to be safe in case a refactor breaks that
		// assumption or new script versions are introduced with different
		// semantics.
		str := fmt.Sprintf("program counter beyond script index %d (bytes %x)",
			vm.scriptIdx, vm.scripts[vm.scriptIdx])
		return "", scriptError(ErrInvalidProgramCounter, str)
	}

	var buf strings.Builder
	disasmOpcode(&buf, peekTokenizer.op, peekTokenizer.Data(), false)
	return fmt.Sprintf("%02x:%04x: %s", vm.scriptIdx, vm.opcodeIdx,
		buf.String()), nil
}

// DisasmScript returns the disassembly string for the script at the requested
// offset index.  Index 0 is the signature script and 1 is the public key
// script.  In the case of pay-to-script-hash, index 2 is the redeem script once
// the execution has progressed far enough to have successfully verified script
// hash and thus add the script to the scripts to execute.
func (vm *Engine) DisasmScript(idx int) (string, error) {
	if idx >= len(vm.scripts) {
		str := fmt.Sprintf("script index %d >= total scripts %d", idx,
			len(vm.scripts))
		return "", scriptError(ErrInvalidIndex, str)
	}

	var disbuf strings.Builder
	script := vm.scripts[idx]
	tokenizer := MakeScriptTokenizer(vm.version, script)
	var opcodeIdx int
	for tokenizer.Next() {
		disbuf.WriteString(fmt.Sprintf("%02x:%04x: ", idx, opcodeIdx))
		disasmOpcode(&disbuf, tokenizer.op, tokenizer.Data(), false)
		disbuf.WriteByte('\n')
		opcodeIdx++
	}
	return disbuf.String(), tokenizer.Err()
}

// CheckErrorCondition returns nil if the running script has ended and was
// successful, leaving a a true boolean on the stack.  An error otherwise,
// including if the script has not finished.
func (vm *Engine) CheckErrorCondition(finalScript bool) error {
	// Check execution is actually done by ensuring the script index is after
	// the final script in the array script.
	if vm.scriptIdx < len(vm.scripts) {
		return scriptError(ErrScriptUnfinished,
			"error check when script unfinished")
	}

	// If we're in version zero witness execution mode, and this was the
	// final script, then the stack MUST be clean in order to maintain
	// compatibility with BIP16.
	if finalScript && vm.isWitnessVersionActive(0) && vm.dstack.Depth() != 1 {
		return scriptError(ErrEvalFalse, "witness program must "+
			"have clean stack")
	}

	// The final script must end with exactly one data stack item when the
	// verify clean stack flag is set.  Otherwise, there must be at least one
	// data stack item in order to interpret it as a boolean.
	if finalScript && vm.hasFlag(ScriptVerifyCleanStack) &&
		vm.dstack.Depth() != 1 {

		str := fmt.Sprintf("stack must contain exactly one item (contains %d)",
			vm.dstack.Depth())
		return scriptError(ErrCleanStack, str)
	} else if vm.dstack.Depth() < 1 {
		return scriptError(ErrEmptyStack,
			"stack empty at end of script execution")
	}

	v, err := vm.dstack.PopBool()
	if err != nil {
		return err
	}
	if !v {
		// Log interesting data.
		log.Tracef("%v", newLogClosure(func() string {
			var buf strings.Builder
			buf.WriteString("scripts failed:\n")
			for i := range vm.scripts {
				dis, _ := vm.DisasmScript(i)
				buf.WriteString(fmt.Sprintf("script%d:\n", i))
				buf.WriteString(dis)
			}
			return buf.String()
		}))
		return scriptError(ErrEvalFalse,
			"false stack entry at end of script execution")
	}
	return nil
}

// Step executes the next instruction and moves the program counter to the next
// opcode in the script, or the next script if the current has ended.  Step will
// return true in the case that the last opcode was successfully executed.
//
// The result of calling Step or any other method is undefined if an error is
// returned.
func (vm *Engine) Step() (done bool, err error) {
	// Verify the engine is pointing to a valid program counter.
	if err := vm.checkValidPC(); err != nil {
		return true, err
	}

	// Attempt to parse the next opcode from the current script.
	if !vm.tokenizer.Next() {
		// Note that due to the fact that all scripts are checked for parse
		// failures before this code ever runs, there should never be an error
		// here, but check again to be safe in case a refactor breaks that
		// assumption or new script versions are introduced with different
		// semantics.
		if err := vm.tokenizer.Err(); err != nil {
			return false, err
		}

		str := fmt.Sprintf("attempt to step beyond script index %d (bytes %x)",
			vm.scriptIdx, vm.scripts[vm.scriptIdx])
		return true, scriptError(ErrInvalidProgramCounter, str)
	}

	// Execute the opcode while taking into account several things such as
	// disabled opcodes, illegal opcodes, maximum allowed operations per script,
	// maximum script element sizes, and conditionals.
	err = vm.executeOpcode(vm.tokenizer.op, vm.tokenizer.Data())
	if err != nil {
		return true, err
	}

	// The number of elements in the combination of the data and alt stacks
	// must not exceed the maximum number of stack elements allowed.
	combinedStackSize := vm.dstack.Depth() + vm.astack.Depth()
	if combinedStackSize > MaxStackSize {
		str := fmt.Sprintf("combined stack size %d > max allowed %d",
			combinedStackSize, MaxStackSize)
		return false, scriptError(ErrStackOverflow, str)
	}

	// Prepare for next instruction.
	vm.opcodeIdx++
	if vm.tokenizer.Done() {
		// Illegal to have a conditional that straddles two scripts.
		if len(vm.condStack) != 0 {
			return false, scriptError(ErrUnbalancedConditional,
				"end of script reached in conditional execution")
		}

		// Alt stack doesn't persist between scripts.
		_ = vm.astack.DropN(vm.astack.Depth())

		// The number of operations is per script.
		vm.numOps = 0

		// Reset the opcode index for the next script.
		vm.opcodeIdx = 0

		// Advance to the next script as needed.
		switch {
		case vm.scriptIdx == 0 && vm.bip16:
			vm.scriptIdx++
			vm.savedFirstStack = vm.GetStack()

		case vm.scriptIdx == 1 && vm.bip16:
			// Put us past the end for CheckErrorCondition()
			vm.scriptIdx++

			// Check script ran successfully.
			err := vm.CheckErrorCondition(false)
			if err != nil {
				return false, err
			}

			// Obtain the redeem script from the first stack and ensure it
			// parses.
			script := vm.savedFirstStack[len(vm.savedFirstStack)-1]
			if err := checkScriptParses(vm.version, script); err != nil {
				return false, err
			}
			vm.scripts = append(vm.scripts, script)

			// Set stack to be the stack from first script minus the redeem
			// script itself
			vm.SetStack(vm.savedFirstStack[:len(vm.savedFirstStack)-1])

		case vm.scriptIdx == 1 && vm.witnessProgram != nil,
			vm.scriptIdx == 2 && vm.witnessProgram != nil && vm.bip16: // np2sh

			vm.scriptIdx++

			witness := vm.tx.TxIn[vm.txIdx].Witness
			if err := vm.verifyWitnessProgram(witness); err != nil {
				return false, err
			}

		default:
			vm.scriptIdx++
		}

		// Skip empty scripts.
		if vm.scriptIdx < len(vm.scripts) && len(vm.scripts[vm.scriptIdx]) == 0 {
			vm.scriptIdx++
		}

		vm.lastCodeSep = 0
		if vm.scriptIdx >= len(vm.scripts) {
			return true, nil
		}

		// Finally, update the current tokenizer used to parse through scripts
		// one opcode at a time to start from the beginning of the new script
		// associated with the program counter.
		vm.tokenizer = MakeScriptTokenizer(vm.version, vm.scripts[vm.scriptIdx])
	}

	return false, nil
}

// Execute will execute all scripts in the script engine and return either nil
// for successful validation or an error if one occurred.
func (vm *Engine) Execute() (err error) {
	// All script versions other than 0 currently execute without issue,
	// making all outputs to them anyone can pay. In the future this
	// will allow for the addition of new scripting languages.
	if vm.version != 0 {
		return nil
	}

	done := false
	for !done {
		log.Tracef("%v", newLogClosure(func() string {
			dis, err := vm.DisasmPC()
			if err != nil {
				return fmt.Sprintf("stepping - failed to disasm pc: %v", err)
			}
			return fmt.Sprintf("stepping %v", dis)
		}))

		done, err = vm.Step()
		if err != nil {
			return err
		}
		log.Tracef("%v", newLogClosure(func() string {
			var dstr, astr string

			// Log the non-empty stacks when tracing.
			if vm.dstack.Depth() != 0 {
				dstr = "Stack:\n" + vm.dstack.String()
			}
			if vm.astack.Depth() != 0 {
				astr = "AltStack:\n" + vm.astack.String()
			}

			return dstr + astr
		}))
	}

	return vm.CheckErrorCondition(true)
}

// subScript returns the script since the last OP_CODESEPARATOR.
func (vm *Engine) subScript() []byte {
	return vm.scripts[vm.scriptIdx][vm.lastCodeSep:]
}

// checkHashTypeEncoding returns whether or not the passed hashtype adheres to
// the strict encoding requirements if enabled.
func (vm *Engine) checkHashTypeEncoding(hashType SigHashType) error {
	if !vm.hasFlag(ScriptVerifyStrictEncoding) {
		return nil
	}

	sigHashType := hashType & ^SigHashAnyOneCanPay
	if sigHashType < SigHashAll || sigHashType > SigHashSingle {
		str := fmt.Sprintf("invalid hash type 0x%x", hashType)
		return scriptError(ErrInvalidSigHashType, str)
	}
	return nil
}

// isStrictPubKeyEncoding returns whether or not the passed public key adheres
// to the strict encoding requirements.
func isStrictPubKeyEncoding(pubKey []byte) bool {
	if len(pubKey) == 33 && (pubKey[0] == 0x02 || pubKey[0] == 0x03) {
		// Compressed
		return true
	}
	if len(pubKey) == 65 {
		switch pubKey[0] {
		case 0x04:
			// Uncompressed
			return true

		case 0x06, 0x07:
			// Hybrid
			return true
		}
	}
	return false
}

// checkPubKeyEncoding returns whether or not the passed public key adheres to
// the strict encoding requirements if enabled.
func (vm *Engine) checkPubKeyEncoding(pubKey []byte) error {
	if vm.hasFlag(ScriptVerifyWitnessPubKeyType) &&
		vm.isWitnessVersionActive(0) && !btcec.IsCompressedPubKey(pubKey) {

		str := "only compressed keys are accepted post-segwit"
		return scriptError(ErrWitnessPubKeyType, str)
	}

	if !vm.hasFlag(ScriptVerifyStrictEncoding) {
		return nil
	}

	if len(pubKey) == 33 && (pubKey[0] == 0x02 || pubKey[0] == 0x03) {
		// Compressed
		return nil
	}
	if len(pubKey) == 65 && pubKey[0] == 0x04 {
		// Uncompressed
		return nil
	}

	return scriptError(ErrPubKeyType, "unsupported public key type")
}

// checkSignatureEncoding returns whether or not the passed signature adheres to
// the strict encoding requirements if enabled.
func (vm *Engine) checkSignatureEncoding(sig []byte) error {
	if !vm.hasFlag(ScriptVerifyDERSignatures) &&
		!vm.hasFlag(ScriptVerifyLowS) &&
		!vm.hasFlag(ScriptVerifyStrictEncoding) {

		return nil
	}

	// The format of a DER encoded signature is as follows:
	//
	// 0x30 <total length> 0x02 <length of R> <R> 0x02 <length of S> <S>
	//   - 0x30 is the ASN.1 identifier for a sequence
	//   - Total length is 1 byte and specifies length of all remaining data
	//   - 0x02 is the ASN.1 identifier that specifies an integer follows
	//   - Length of R is 1 byte and specifies how many bytes R occupies
	//   - R is the arbitrary length big-endian encoded number which
	//     represents the R value of the signature.  DER encoding dictates
	//     that the value must be encoded using the minimum possible number
	//     of bytes.  This implies the first byte can only be null if the
	//     highest bit of the next byte is set in order to prevent it from
	//     being interpreted as a negative number.
	//   - 0x02 is once again the ASN.1 integer identifier
	//   - Length of S is 1 byte and specifies how many bytes S occupies
	//   - S is the arbitrary length big-endian encoded number which
	//     represents the S value of the signature.  The encoding rules are
	//     identical as those for R.
	const (
		asn1SequenceID = 0x30
		asn1IntegerID  = 0x02

		// minSigLen is the minimum length of a DER encoded signature and is
		// when both R and S are 1 byte each.
		//
		// 0x30 + <1-byte> + 0x02 + 0x01 + <byte> + 0x2 + 0x01 + <byte>
		minSigLen = 8

		// maxSigLen is the maximum length of a DER encoded signature and is
		// when both R and S are 33 bytes each.  It is 33 bytes because a
		// 256-bit integer requires 32 bytes and an additional leading null byte
		// might required if the high bit is set in the value.
		//
		// 0x30 + <1-byte> + 0x02 + 0x21 + <33 bytes> + 0x2 + 0x21 + <33 bytes>
		maxSigLen = 72

		// sequenceOffset is the byte offset within the signature of the
		// expected ASN.1 sequence identifier.
		sequenceOffset = 0

		// dataLenOffset is the byte offset within the signature of the expected
		// total length of all remaining data in the signature.
		dataLenOffset = 1

		// rTypeOffset is the byte offset within the signature of the ASN.1
		// identifier for R and is expected to indicate an ASN.1 integer.
		rTypeOffset = 2

		// rLenOffset is the byte offset within the signature of the length of
		// R.
		rLenOffset = 3

		// rOffset is the byte offset within the signature of R.
		rOffset = 4
	)

	// The signature must adhere to the minimum and maximum allowed length.
	sigLen := len(sig)
	if sigLen < minSigLen {
		str := fmt.Sprintf("malformed signature: too short: %d < %d", sigLen,
			minSigLen)
		return scriptError(ErrSigTooShort, str)
	}
	if sigLen > maxSigLen {
		str := fmt.Sprintf("malformed signature: too long: %d > %d", sigLen,
			maxSigLen)
		return scriptError(ErrSigTooLong, str)
	}

	// The signature must start with the ASN.1 sequence identifier.
	if sig[sequenceOffset] != asn1SequenceID {
		str := fmt.Sprintf("malformed signature: format has wrong type: %#x",
			sig[sequenceOffset])
		return scriptError(ErrSigInvalidSeqID, str)
	}

	// The signature must indicate the correct amount of data for all elements
	// related to R and S.
	if int(sig[dataLenOffset]) != sigLen-2 {
		str := fmt.Sprintf("malformed signature: bad length: %d != %d",
			sig[dataLenOffset], sigLen-2)
		return scriptError(ErrSigInvalidDataLen, str)
	}

	// Calculate the offsets of the elements related to S and ensure S is inside
	// the signature.
	//
	// rLen specifies the length of the big-endian encoded number which
	// represents the R value of the signature.
	//
	// sTypeOffset is the offset of the ASN.1 identifier for S and, like its R
	// counterpart, is expected to indicate an ASN.1 integer.
	//
	// sLenOffset and sOffset are the byte offsets within the signature of the
	// length of S and S itself, respectively.
	rLen := int(sig[rLenOffset])
	sTypeOffset := rOffset + rLen
	sLenOffset := sTypeOffset + 1
	if sTypeOffset >= sigLen {
		str := "malformed signature: S type indicator missing"
		return scriptError(ErrSigMissingSTypeID, str)
	}
	if sLenOffset >= sigLen {
		str := "malformed signature: S length missing"
		return scriptError(ErrSigMissingSLen, str)
	}

	// The lengths of R and S must match the overall length of the signature.
	//
	// sLen specifies the length of the big-endian encoded number which
	// represents the S value of the signature.
	sOffset := sLenOffset + 1
	sLen := int(sig[sLenOffset])
	if sOffset+sLen != sigLen {
		str := "malformed signature: invalid S length"
		return scriptError(ErrSigInvalidSLen, str)
	}

	// R elements must be ASN.1 integers.
	if sig[rTypeOffset] != asn1IntegerID {
		str := fmt.Sprintf("malformed signature: R integer marker: %#x != %#x",
			sig[rTypeOffset], asn1IntegerID)
		return scriptError(ErrSigInvalidRIntID, str)
	}

	// Zero-length integers are not allowed for R.
	if rLen == 0 {
		str := "malformed signature: R length is zero"
		return scriptError(ErrSigZeroRLen, str)
	}

	// R must not be negative.
	if sig[rOffset]&0x80 != 0 {
		str := "malformed signature: R is negative"
		return scriptError(ErrSigNegativeR, str)
	}

	// Null bytes at the start of R are not allowed, unless R would otherwise be
	// interpreted as a negative number.
	if rLen > 1 && sig[rOffset] == 0x00 && sig[rOffset+1]&0x80 == 0 {
		str := "malformed signature: R value has too much padding"
		return scriptError(ErrSigTooMuchRPadding, str)
	}

	// S elements must be ASN.1 integers.
	if sig[sTypeOffset] != asn1IntegerID {
		str := fmt.Sprintf("malformed signature: S integer marker: %#x != %#x",
			sig[sTypeOffset], asn1IntegerID)
		return scriptError(ErrSigInvalidSIntID, str)
	}

	// Zero-length integers are not allowed for S.
	if sLen == 0 {
		str := "malformed signature: S length is zero"
		return scriptError(ErrSigZeroSLen, str)
	}

	// S must not be negative.
	if sig[sOffset]&0x80 != 0 {
		str := "malformed signature: S is negative"
		return scriptError(ErrSigNegativeS, str)
	}

	// Null bytes at the start of S are not allowed, unless S would otherwise be
	// interpreted as a negative number.
	if sLen > 1 && sig[sOffset] == 0x00 && sig[sOffset+1]&0x80 == 0 {
		str := "malformed signature: S value has too much padding"
		return scriptError(ErrSigTooMuchSPadding, str)
	}

	// Verify the S value is <= half the order of the curve.  This check is done
	// because when it is higher, the complement modulo the order can be used
	// instead which is a shorter encoding by 1 byte.  Further, without
	// enforcing this, it is possible to replace a signature in a valid
	// transaction with the complement while still being a valid signature that
	// verifies.  This would result in changing the transaction hash and thus is
	// a source of malleability.
	if vm.hasFlag(ScriptVerifyLowS) {
		sValue := new(big.Int).SetBytes(sig[sOffset : sOffset+sLen])
		if sValue.Cmp(halfOrder) > 0 {
			return scriptError(ErrSigHighS, "signature is not canonical due "+
				"to unnecessarily high S value")
		}
	}

	return nil
}

// getStack returns the contents of stack as a byte array bottom up
func getStack(stack *stack) [][]byte {
	array := make([][]byte, stack.Depth())
	for i := range array {
		// PeekByteArry can't fail due to overflow, already checked
		array[len(array)-i-1], _ = stack.PeekByteArray(int32(i))
	}
	return array
}

// setStack sets the stack to the contents of the array where the last item in
// the array is the top item in the stack.
func setStack(stack *stack, data [][]byte) {
	// This can not error. Only errors are for invalid arguments.
	_ = stack.DropN(stack.Depth())

	for i := range data {
		stack.PushByteArray(data[i])
	}
}

// GetStack returns the contents of the primary stack as an array. where the
// last item in the array is the top of the stack.
func (vm *Engine) GetStack() [][]byte {
	return getStack(&vm.dstack)
}

// SetStack sets the contents of the primary stack to the contents of the
// provided array where the last item in the array will be the top of the stack.
func (vm *Engine) SetStack(data [][]byte) {
	setStack(&vm.dstack, data)
}

// GetAltStack returns the contents of the alternate stack as an array where the
// last item in the array is the top of the stack.
func (vm *Engine) GetAltStack() [][]byte {
	return getStack(&vm.astack)
}

// SetAltStack sets the contents of the alternate stack to the contents of the
// provided array where the last item in the array will be the top of the stack.
func (vm *Engine) SetAltStack(data [][]byte) {
	setStack(&vm.astack, data)
}

// NewEngine returns a new script engine for the provided public key script,
// transaction, and input index.  The flags modify the behavior of the script
// engine according to the description provided by each flag.
func NewEngine(scriptPubKey []byte, tx *wire.MsgTx, txIdx int, flags ScriptFlags,
	sigCache *SigCache, hashCache *TxSigHashes, inputAmount int64) (*Engine, error) {
	const scriptVersion = 0

	// The provided transaction input index must refer to a valid input.
	if txIdx < 0 || txIdx >= len(tx.TxIn) {
		str := fmt.Sprintf("transaction input index %d is negative or "+
			">= %d", txIdx, len(tx.TxIn))
		return nil, scriptError(ErrInvalidIndex, str)
	}
	scriptSig := tx.TxIn[txIdx].SignatureScript

	// When both the signature script and public key script are empty the result
	// is necessarily an error since the stack would end up being empty which is
	// equivalent to a false top element.  Thus, just return the relevant error
	// now as an optimization.
	if len(scriptSig) == 0 && len(scriptPubKey) == 0 {
		return nil, scriptError(ErrEvalFalse,
			"false stack entry at end of script execution")
	}

	// The clean stack flag (ScriptVerifyCleanStack) is not allowed without
	// either the pay-to-script-hash (P2SH) evaluation (ScriptBip16)
	// flag or the Segregated Witness (ScriptVerifyWitness) flag.
	//
	// Recall that evaluating a P2SH script without the flag set results in
	// non-P2SH evaluation which leaves the P2SH inputs on the stack.
	// Thus, allowing the clean stack flag without the P2SH flag would make
	// it possible to have a situation where P2SH would not be a soft fork
	// when it should be. The same goes for segwit which will pull in
	// additional scripts for execution from the witness stack.
	vm := Engine{flags: flags, sigCache: sigCache, hashCache: hashCache,
		inputAmount: inputAmount}
	if vm.hasFlag(ScriptVerifyCleanStack) && (!vm.hasFlag(ScriptBip16) &&
		!vm.hasFlag(ScriptVerifyWitness)) {
		return nil, scriptError(ErrInvalidFlags,
			"invalid flags combination")
	}

	// The signature script must only contain data pushes when the
	// associated flag is set.
	if vm.hasFlag(ScriptVerifySigPushOnly) && !IsPushOnlyScript(scriptSig) {
		return nil, scriptError(ErrNotPushOnly,
			"signature script is not push only")
	}

	// The signature script must only contain data pushes for PS2H which is
	// determined based on the form of the public key script.
	if vm.hasFlag(ScriptBip16) && isScriptHashScript(scriptPubKey) {
		// Only accept input scripts that push data for P2SH.
		// Notice that the push only checks have already been done when
		// the flag to verify signature scripts are push only is set
		// above, so avoid checking again.
		alreadyChecked := vm.hasFlag(ScriptVerifySigPushOnly)
		if !alreadyChecked && !IsPushOnlyScript(scriptSig) {
			return nil, scriptError(ErrNotPushOnly,
				"pay to script hash is not push only")
		}
		vm.bip16 = true
	}

	// The engine stores the scripts using a slice.  This allows multiple
	// scripts to be executed in sequence.  For example, with a
	// pay-to-script-hash transaction, there will be ultimately be a third
	// script to execute.
	scripts := [][]byte{scriptSig, scriptPubKey}
	for _, scr := range scripts {
		if len(scr) > MaxScriptSize {
			str := fmt.Sprintf("script size %d is larger than max allowed "+
				"size %d", len(scr), MaxScriptSize)
			return nil, scriptError(ErrScriptTooBig, str)
		}

		const scriptVersion = 0
		if err := checkScriptParses(scriptVersion, scr); err != nil {
			return nil, err
		}
	}
	vm.scripts = scripts

	// Advance the program counter to the public key script if the signature
	// script is empty since there is nothing to execute for it in that case.
	if len(scriptSig) == 0 {
		vm.scriptIdx++
	}
	if vm.hasFlag(ScriptVerifyMinimalData) {
		vm.dstack.verifyMinimalData = true
		vm.astack.verifyMinimalData = true
	}

	// Check to see if we should execute in witness verification mode
	// according to the set flags. We check both the pkScript, and sigScript
	// here since in the case of nested p2sh, the scriptSig will be a valid
	// witness program. For nested p2sh, all the bytes after the first data
	// push should *exactly* match the witness program template.
	if vm.hasFlag(ScriptVerifyWitness) {
		// If witness evaluation is enabled, then P2SH MUST also be
		// active.
		if !vm.hasFlag(ScriptBip16) {
			errStr := "P2SH must be enabled to do witness verification"
			return nil, scriptError(ErrInvalidFlags, errStr)
		}

		var witProgram []byte

		switch {
		case IsWitnessProgram(vm.scripts[1]):
			// The scriptSig must be *empty* for all native witness
			// programs, otherwise we introduce malleability.
			if len(scriptSig) != 0 {
				errStr := "native witness program cannot " +
					"also have a signature script"
				return nil, scriptError(ErrWitnessMalleated, errStr)
			}

			witProgram = scriptPubKey
		case len(tx.TxIn[txIdx].Witness) != 0 && vm.bip16:
			// The sigScript MUST be *exactly* a single canonical
			// data push of the witness program, otherwise we
			// reintroduce malleability.
			sigPops := vm.scripts[0]
			if len(sigPops) > 2 &&
				isCanonicalPush(sigPops[0], sigPops[1:]) &&
				IsWitnessProgram(sigPops[1:]) {

				witProgram = sigPops[1:]
			} else {
				errStr := "signature script for witness " +
					"nested p2sh is not canonical"
				return nil, scriptError(ErrWitnessMalleatedP2SH, errStr)
			}
		}

		if witProgram != nil {
			var err error
			vm.witnessVersion, vm.witnessProgram, err = ExtractWitnessProgramInfo(witProgram)
			if err != nil {
				return nil, err
			}
		} else {
			// If we didn't find a witness program in either the
			// pkScript or as a datapush within the sigScript, then
			// there MUST NOT be any witness data associated with
			// the input being validated.
			if vm.witnessProgram == nil && len(tx.TxIn[txIdx].Witness) != 0 {
				errStr := "non-witness inputs cannot have a witness"
				return nil, scriptError(ErrWitnessUnexpected, errStr)
			}
		}

	}

	// Setup the current tokenizer used to parse through the script one opcode
	// at a time with the script associated with the program counter.
	vm.tokenizer = MakeScriptTokenizer(scriptVersion, scripts[vm.scriptIdx])

	vm.tx = *tx
	vm.txIdx = txIdx

	return &vm, nil
}<|MERGE_RESOLUTION|>--- conflicted
+++ resolved
@@ -12,13 +12,8 @@
 	"math/big"
 	"strings"
 
-<<<<<<< HEAD
-	"github.com/ltcsuite/ltcd/btcec"
+	"github.com/ltcsuite/ltcd/btcec/v2"
 	"github.com/ltcsuite/ltcd/wire"
-=======
-	"github.com/btcsuite/btcd/btcec/v2"
-	"github.com/btcsuite/btcd/wire"
->>>>>>> eaf0459f
 )
 
 // ScriptFlags is a bitmask defining additional operations or tests that will be
